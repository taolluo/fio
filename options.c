#include <stdio.h>
#include <stdlib.h>
#include <unistd.h>
#include <ctype.h>
#include <string.h>
#include <assert.h>
#include <libgen.h>
#include <fcntl.h>
#include <sys/types.h>
#include <sys/stat.h>

#include "fio.h"
#include "verify.h"
#include "parse.h"
#include "lib/fls.h"
#include "options.h"

#include "crc/crc32c.h"

/*
 * Check if mmap/mmaphuge has a :/foo/bar/file at the end. If so, return that.
 */
static char *get_opt_postfix(const char *str)
{
	char *p = strstr(str, ":");

	if (!p)
		return NULL;

	p++;
	strip_blank_front(&p);
	strip_blank_end(p);
	return strdup(p);
}

static int converthexchartoint(char a)
{
	int base;

	switch (a) {
	case '0'...'9':
		base = '0';
		break;
	case 'A'...'F':
		base = 'A' - 10;
		break;
	case 'a'...'f':
		base = 'a' - 10;
		break;
	default:
		base = 0;
	}
	return a - base;
}

static int bs_cmp(const void *p1, const void *p2)
{
	const struct bssplit *bsp1 = p1;
	const struct bssplit *bsp2 = p2;

	return bsp1->perc < bsp2->perc;
}

static int bssplit_ddir(struct thread_options *o, int ddir, char *str)
{
	struct bssplit *bssplit;
	unsigned int i, perc, perc_missing;
	unsigned int max_bs, min_bs;
	long long val;
	char *fname;

	o->bssplit_nr[ddir] = 4;
	bssplit = malloc(4 * sizeof(struct bssplit));

	i = 0;
	max_bs = 0;
	min_bs = -1;
	while ((fname = strsep(&str, ":")) != NULL) {
		char *perc_str;

		if (!strlen(fname))
			break;

		/*
		 * grow struct buffer, if needed
		 */
		if (i == o->bssplit_nr[ddir]) {
			o->bssplit_nr[ddir] <<= 1;
			bssplit = realloc(bssplit, o->bssplit_nr[ddir]
						  * sizeof(struct bssplit));
		}

		perc_str = strstr(fname, "/");
		if (perc_str) {
			*perc_str = '\0';
			perc_str++;
			perc = atoi(perc_str);
			if (perc > 100)
				perc = 100;
			else if (!perc)
				perc = -1;
		} else
			perc = -1;

		if (str_to_decimal(fname, &val, 1, o)) {
			log_err("fio: bssplit conversion failed\n");
			free(o->bssplit);
			return 1;
		}

		if (val > max_bs)
			max_bs = val;
		if (val < min_bs)
			min_bs = val;

		bssplit[i].bs = val;
		bssplit[i].perc = perc;
		i++;
	}

	o->bssplit_nr[ddir] = i;

	/*
	 * Now check if the percentages add up, and how much is missing
	 */
	perc = perc_missing = 0;
	for (i = 0; i < o->bssplit_nr[ddir]; i++) {
		struct bssplit *bsp = &bssplit[i];

		if (bsp->perc == (unsigned char) -1)
			perc_missing++;
		else
			perc += bsp->perc;
	}

	if (perc > 100) {
		log_err("fio: bssplit percentages add to more than 100%%\n");
		free(bssplit);
		return 1;
	}
	/*
	 * If values didn't have a percentage set, divide the remains between
	 * them.
	 */
	if (perc_missing) {
		for (i = 0; i < o->bssplit_nr[ddir]; i++) {
			struct bssplit *bsp = &bssplit[i];

			if (bsp->perc == (unsigned char) -1)
				bsp->perc = (100 - perc) / perc_missing;
		}
	}

	o->min_bs[ddir] = min_bs;
	o->max_bs[ddir] = max_bs;

	/*
	 * now sort based on percentages, for ease of lookup
	 */
	qsort(bssplit, o->bssplit_nr[ddir], sizeof(struct bssplit), bs_cmp);
	o->bssplit[ddir] = bssplit;
	return 0;
}

static int str_bssplit_cb(void *data, const char *input)
{
	struct thread_data *td = data;
	char *str, *p, *odir, *ddir;
	int ret = 0;

	p = str = strdup(input);

	strip_blank_front(&str);
	strip_blank_end(str);

	odir = strchr(str, ',');
	if (odir) {
		ddir = strchr(odir + 1, ',');
		if (ddir) {
			ret = bssplit_ddir(&td->o, DDIR_TRIM, ddir + 1);
			if (!ret)
				*ddir = '\0';
		} else {
			char *op;

			op = strdup(odir + 1);
			ret = bssplit_ddir(&td->o, DDIR_TRIM, op);

			free(op);
		}
		if (!ret)
			ret = bssplit_ddir(&td->o, DDIR_WRITE, odir + 1);
		if (!ret) {
			*odir = '\0';
			ret = bssplit_ddir(&td->o, DDIR_READ, str);
		}
	} else {
		char *op;

		op = strdup(str);
		ret = bssplit_ddir(&td->o, DDIR_WRITE, op);
		free(op);

		if (!ret) {
			op = strdup(str);
			ret = bssplit_ddir(&td->o, DDIR_TRIM, op);
			free(op);
		}
		ret = bssplit_ddir(&td->o, DDIR_READ, str);
	}

	free(p);
	return ret;
}

static int str2error(char *str)
{
	const char *err[] = { "EPERM", "ENOENT", "ESRCH", "EINTR", "EIO",
			    "ENXIO", "E2BIG", "ENOEXEC", "EBADF",
			    "ECHILD", "EAGAIN", "ENOMEM", "EACCES",
			    "EFAULT", "ENOTBLK", "EBUSY", "EEXIST",
			    "EXDEV", "ENODEV", "ENOTDIR", "EISDIR",
			    "EINVAL", "ENFILE", "EMFILE", "ENOTTY",
			    "ETXTBSY","EFBIG", "ENOSPC", "ESPIPE",
			    "EROFS","EMLINK", "EPIPE", "EDOM", "ERANGE" };
	int i = 0, num = sizeof(err) / sizeof(void *);

	while (i < num) {
		if (!strcmp(err[i], str))
			return i + 1;
		i++;
	}
	return 0;
}

static int ignore_error_type(struct thread_data *td, int etype, char *str)
{
	unsigned int i;
	int *error;
	char *fname;

	if (etype >= ERROR_TYPE_CNT) {
		log_err("Illegal error type\n");
		return 1;
	}

	td->o.ignore_error_nr[etype] = 4;
	error = malloc(4 * sizeof(struct bssplit));

	i = 0;
	while ((fname = strsep(&str, ":")) != NULL) {

		if (!strlen(fname))
			break;

		/*
		 * grow struct buffer, if needed
		 */
		if (i == td->o.ignore_error_nr[etype]) {
			td->o.ignore_error_nr[etype] <<= 1;
			error = realloc(error, td->o.ignore_error_nr[etype]
						  * sizeof(int));
		}
		if (fname[0] == 'E') {
			error[i] = str2error(fname);
		} else {
			error[i] = atoi(fname);
			if (error[i] < 0)
				error[i] = error[i];
		}
		if (!error[i]) {
			log_err("Unknown error %s, please use number value \n",
				  fname);
			return 1;
		}
		i++;
	}
	if (i) {
		td->o.continue_on_error |= 1 << etype;
		td->o.ignore_error_nr[etype] = i;
		td->o.ignore_error[etype] = error;
	}
	return 0;

}

static int str_ignore_error_cb(void *data, const char *input)
{
	struct thread_data *td = data;
	char *str, *p, *n;
	int type = 0, ret = 1;
	p = str = strdup(input);

	strip_blank_front(&str);
	strip_blank_end(str);

	while (p) {
		n = strchr(p, ',');
		if (n)
			*n++ = '\0';
		ret = ignore_error_type(td, type, p);
		if (ret)
			break;
		p = n;
		type++;
	}
	free(str);
	return ret;
}

static int str_rw_cb(void *data, const char *str)
{
	struct thread_data *td = data;
	struct thread_options *o = &td->o;
	char *nr = get_opt_postfix(str);

	o->ddir_seq_nr = 1;
	o->ddir_seq_add = 0;

	if (!nr)
		return 0;

	if (td_random(td))
		o->ddir_seq_nr = atoi(nr);
	else {
		long long val;

		if (str_to_decimal(nr, &val, 1, o)) {
			log_err("fio: rw postfix parsing failed\n");
			free(nr);
			return 1;
		}

		o->ddir_seq_add = val;
	}

	free(nr);
	return 0;
}

static int str_mem_cb(void *data, const char *mem)
{
	struct thread_data *td = data;
	struct thread_options *o = &td->o;

<<<<<<< HEAD
	if (o->mem_type == MEM_MMAPHUGE || o->mem_type == MEM_MMAP) {
		o->mmapfile = get_opt_postfix(mem);
		if (o->mem_type == MEM_MMAPHUGE && !o->mmapfile) {
			log_err("fio: mmaphuge:/path/to/file\n");
			return 1;
		}
	}
=======
	if (td->o.mem_type == MEM_MMAPHUGE || td->o.mem_type == MEM_MMAP)
		td->mmapfile = get_opt_postfix(mem);
>>>>>>> 798827c8

	return 0;
}

static int fio_clock_source_cb(void *data, const char *str)
{
	struct thread_data *td = data;

	fio_clock_source = td->o.clocksource;
	fio_clock_source_set = 1;
	fio_clock_init();
	return 0;
}

static int str_rwmix_read_cb(void *data, unsigned long long *val)
{
	struct thread_data *td = data;

	td->o.rwmix[DDIR_READ] = *val;
	td->o.rwmix[DDIR_WRITE] = 100 - *val;
	return 0;
}

static int str_rwmix_write_cb(void *data, unsigned long long *val)
{
	struct thread_data *td = data;

	td->o.rwmix[DDIR_WRITE] = *val;
	td->o.rwmix[DDIR_READ] = 100 - *val;
	return 0;
}

static int str_exitall_cb(void)
{
	exitall_on_terminate = 1;
	return 0;
}

#ifdef FIO_HAVE_CPU_AFFINITY
static int str_cpumask_cb(void *data, unsigned long long *val)
{
	struct thread_data *td = data;
	unsigned int i;
	long max_cpu;
	int ret;

	ret = fio_cpuset_init(&td->o.cpumask);
	if (ret < 0) {
		log_err("fio: cpuset_init failed\n");
		td_verror(td, ret, "fio_cpuset_init");
		return 1;
	}

	max_cpu = cpus_online();

	for (i = 0; i < sizeof(int) * 8; i++) {
		if ((1 << i) & *val) {
			if (i > max_cpu) {
				log_err("fio: CPU %d too large (max=%ld)\n", i,
								max_cpu);
				return 1;
			}
			dprint(FD_PARSE, "set cpu allowed %d\n", i);
			fio_cpu_set(&td->o.cpumask, i);
		}
	}

	td->o.cpumask_set = 1;
	return 0;
}

static int set_cpus_allowed(struct thread_data *td, os_cpu_mask_t *mask,
			    const char *input)
{
	char *cpu, *str, *p;
	long max_cpu;
	int ret = 0;

	ret = fio_cpuset_init(mask);
	if (ret < 0) {
		log_err("fio: cpuset_init failed\n");
		td_verror(td, ret, "fio_cpuset_init");
		return 1;
	}

	p = str = strdup(input);

	strip_blank_front(&str);
	strip_blank_end(str);

	max_cpu = cpus_online();

	while ((cpu = strsep(&str, ",")) != NULL) {
		char *str2, *cpu2;
		int icpu, icpu2;

		if (!strlen(cpu))
			break;

		str2 = cpu;
		icpu2 = -1;
		while ((cpu2 = strsep(&str2, "-")) != NULL) {
			if (!strlen(cpu2))
				break;

			icpu2 = atoi(cpu2);
		}

		icpu = atoi(cpu);
		if (icpu2 == -1)
			icpu2 = icpu;
		while (icpu <= icpu2) {
			if (icpu >= FIO_MAX_CPUS) {
				log_err("fio: your OS only supports up to"
					" %d CPUs\n", (int) FIO_MAX_CPUS);
				ret = 1;
				break;
			}
			if (icpu > max_cpu) {
				log_err("fio: CPU %d too large (max=%ld)\n",
							icpu, max_cpu);
				ret = 1;
				break;
			}

			dprint(FD_PARSE, "set cpu allowed %d\n", icpu);
			fio_cpu_set(mask, icpu);
			icpu++;
		}
		if (ret)
			break;
	}

	free(p);
	if (!ret)
		td->o.cpumask_set = 1;
	return ret;
}

static int str_cpus_allowed_cb(void *data, const char *input)
{
	struct thread_data *td = data;
	int ret;

	ret = set_cpus_allowed(td, &td->o.cpumask, input);
	if (!ret)
		td->o.cpumask_set = 1;

	return ret;
}

static int str_verify_cpus_allowed_cb(void *data, const char *input)
{
	struct thread_data *td = data;
	int ret;

	ret = set_cpus_allowed(td, &td->o.verify_cpumask, input);
	if (!ret)
		td->o.verify_cpumask_set = 1;

	return ret;
}
#endif

#ifdef CONFIG_LIBNUMA
static int str_numa_cpunodes_cb(void *data, char *input)
{
	struct thread_data *td = data;

	/* numa_parse_nodestring() parses a character string list
	 * of nodes into a bit mask. The bit mask is allocated by
	 * numa_allocate_nodemask(), so it should be freed by
	 * numa_free_nodemask().
	 */
	td->o.numa_cpunodesmask = numa_parse_nodestring(input);
	if (td->o.numa_cpunodesmask == NULL) {
		log_err("fio: numa_parse_nodestring failed\n");
		td_verror(td, 1, "str_numa_cpunodes_cb");
		return 1;
	}

	td->o.numa_cpumask_set = 1;
	return 0;
}

static int str_numa_mpol_cb(void *data, char *input)
{
	struct thread_data *td = data;
	const char * const policy_types[] =
		{ "default", "prefer", "bind", "interleave", "local" };
	int i;

	char *nodelist = strchr(input, ':');
	if (nodelist) {
		/* NUL-terminate mode */
		*nodelist++ = '\0';
	}

	for (i = 0; i <= MPOL_LOCAL; i++) {
		if (!strcmp(input, policy_types[i])) {
			td->o.numa_mem_mode = i;
			break;
		}
	}
	if (i > MPOL_LOCAL) {
		log_err("fio: memory policy should be: default, prefer, bind, interleave, local\n");
		goto out;
	}

	switch (td->o.numa_mem_mode) {
	case MPOL_PREFERRED:
		/*
		 * Insist on a nodelist of one node only
		 */
		if (nodelist) {
			char *rest = nodelist;
			while (isdigit(*rest))
				rest++;
			if (*rest) {
				log_err("fio: one node only for \'prefer\'\n");
				goto out;
			}
		} else {
			log_err("fio: one node is needed for \'prefer\'\n");
			goto out;
		}
		break;
	case MPOL_INTERLEAVE:
		/*
		 * Default to online nodes with memory if no nodelist
		 */
		if (!nodelist)
			nodelist = strdup("all");
		break;
	case MPOL_LOCAL:
	case MPOL_DEFAULT:
		/*
		 * Don't allow a nodelist
		 */
		if (nodelist) {
			log_err("fio: NO nodelist for \'local\'\n");
			goto out;
		}
		break;
	case MPOL_BIND:
		/*
		 * Insist on a nodelist
		 */
		if (!nodelist) {
			log_err("fio: a nodelist is needed for \'bind\'\n");
			goto out;
		}
		break;
	}


	/* numa_parse_nodestring() parses a character string list
	 * of nodes into a bit mask. The bit mask is allocated by
	 * numa_allocate_nodemask(), so it should be freed by
	 * numa_free_nodemask().
	 */
	switch (td->o.numa_mem_mode) {
	case MPOL_PREFERRED:
		td->o.numa_mem_prefer_node = atoi(nodelist);
		break;
	case MPOL_INTERLEAVE:
	case MPOL_BIND:
		td->o.numa_memnodesmask = numa_parse_nodestring(nodelist);
		if (td->o.numa_memnodesmask == NULL) {
			log_err("fio: numa_parse_nodestring failed\n");
			td_verror(td, 1, "str_numa_memnodes_cb");
			return 1;
		}
		break;
	case MPOL_LOCAL:
	case MPOL_DEFAULT:
	default:
		break;
	}

	td->o.numa_memmask_set = 1;
	return 0;

out:
	return 1;
}
#endif

static int str_fst_cb(void *data, const char *str)
{
	struct thread_data *td = data;
	char *nr = get_opt_postfix(str);

	td->file_service_nr = 1;
	if (nr) {
		td->file_service_nr = atoi(nr);
		free(nr);
	}

	return 0;
}

#ifdef CONFIG_SYNC_FILE_RANGE
static int str_sfr_cb(void *data, const char *str)
{
	struct thread_data *td = data;
	char *nr = get_opt_postfix(str);

	td->sync_file_range_nr = 1;
	if (nr) {
		td->sync_file_range_nr = atoi(nr);
		free(nr);
	}

	return 0;
}
#endif

static int str_random_distribution_cb(void *data, const char *str)
{
	struct thread_data *td = data;
	double val;
	char *nr;

	if (td->o.random_distribution == FIO_RAND_DIST_ZIPF)
		val = 1.1;
	else if (td->o.random_distribution == FIO_RAND_DIST_PARETO)
		val = 0.2;
	else
		return 0;

	nr = get_opt_postfix(str);
	if (nr && !str_to_float(nr, &val)) {
		log_err("fio: random postfix parsing failed\n");
		free(nr);
		return 1;
	}

	free(nr);

	if (td->o.random_distribution == FIO_RAND_DIST_ZIPF) {
		if (val == 1.00) {
			log_err("fio: zipf theta must different than 1.0\n");
			return 1;
		}
		td->o.zipf_theta.u.f = val;
	} else {
		if (val <= 0.00 || val >= 1.00) {
			log_err("fio: pareto input out of range (0 < input < 1.0)\n");
			return 1;
		}
		td->o.pareto_h.u.f = val;
	}

	return 0;
}

/*
 * Return next file in the string. Files are separated with ':'. If the ':'
 * is escaped with a '\', then that ':' is part of the filename and does not
 * indicate a new file.
 */
static char *get_next_file_name(char **ptr)
{
	char *str = *ptr;
	char *p, *start;

	if (!str || !strlen(str))
		return NULL;

	start = str;
	do {
		/*
		 * No colon, we are done
		 */
		p = strchr(str, ':');
		if (!p) {
			*ptr = NULL;
			break;
		}

		/*
		 * We got a colon, but it's the first character. Skip and
		 * continue
		 */
		if (p == start) {
			str = ++start;
			continue;
		}

		if (*(p - 1) != '\\') {
			*p = '\0';
			*ptr = p + 1;
			break;
		}

		memmove(p - 1, p, strlen(p) + 1);
		str = p;
	} while (1);

	return start;
}

static int str_filename_cb(void *data, const char *input)
{
	struct thread_data *td = data;
	char *fname, *str, *p;

	p = str = strdup(input);

	strip_blank_front(&str);
	strip_blank_end(str);

	if (!td->files_index)
		td->o.nr_files = 0;

	while ((fname = get_next_file_name(&str)) != NULL) {
		if (!strlen(fname))
			break;
		add_file(td, fname);
		td->o.nr_files++;
	}

	free(p);
	return 0;
}

static int str_directory_cb(void *data, const char fio_unused *str)
{
	struct thread_data *td = data;
	struct stat sb;

	if (lstat(td->o.directory, &sb) < 0) {
		int ret = errno;

		log_err("fio: %s is not a directory\n", td->o.directory);
		td_verror(td, ret, "lstat");
		return 1;
	}
	if (!S_ISDIR(sb.st_mode)) {
		log_err("fio: %s is not a directory\n", td->o.directory);
		return 1;
	}

	return 0;
}

static int str_opendir_cb(void *data, const char fio_unused *str)
{
	struct thread_data *td = data;

	if (!td->files_index)
		td->o.nr_files = 0;

	return add_dir_files(td, td->o.opendir);
}

static int str_verify_pattern_cb(void *data, const char *input)
{
	struct thread_data *td = data;
	long off;
	int i = 0, j = 0, len, k, base = 10;
	char *loc1, *loc2;

	loc1 = strstr(input, "0x");
	loc2 = strstr(input, "0X");
	if (loc1 || loc2)
		base = 16;
	off = strtol(input, NULL, base);
	if (off != LONG_MAX || errno != ERANGE) {
		while (off) {
			td->o.verify_pattern[i] = off & 0xff;
			off >>= 8;
			i++;
		}
	} else {
		len = strlen(input);
		k = len - 1;
		if (base == 16) {
			if (loc1)
				j = loc1 - input + 2;
			else
				j = loc2 - input + 2;
		} else
			return 1;
		if (len - j < MAX_PATTERN_SIZE * 2) {
			while (k >= j) {
				off = converthexchartoint(input[k--]);
				if (k >= j)
					off += (converthexchartoint(input[k--])
						* 16);
				td->o.verify_pattern[i++] = (char) off;
			}
		}
	}

	/*
	 * Fill the pattern all the way to the end. This greatly reduces
	 * the number of memcpy's we have to do when verifying the IO.
	 */
	while (i > 1 && i * 2 <= MAX_PATTERN_SIZE) {
		memcpy(&td->o.verify_pattern[i], &td->o.verify_pattern[0], i);
		i *= 2;
	}
	if (i == 1) {
		/*
		 * The code in verify_io_u_pattern assumes a single byte pattern
		 * fills the whole verify pattern buffer.
		 */
		memset(td->o.verify_pattern, td->o.verify_pattern[0],
		       MAX_PATTERN_SIZE);
	}

	td->o.verify_pattern_bytes = i;

	/*
	 * VERIFY_META could already be set
	 */
	if (td->o.verify == VERIFY_NONE)
		td->o.verify = VERIFY_PATTERN;

	return 0;
}

static int str_lockfile_cb(void *data, const char *str)
{
	struct thread_data *td = data;
	char *nr = get_opt_postfix(str);

	td->o.lockfile_batch = 1;
	if (nr) {
		td->o.lockfile_batch = atoi(nr);
		free(nr);
	}

	return 0;
}

static int str_gtod_reduce_cb(void *data, int *il)
{
	struct thread_data *td = data;
	int val = *il;

	td->o.disable_lat = !!val;
	td->o.disable_clat = !!val;
	td->o.disable_slat = !!val;
	td->o.disable_bw = !!val;
	td->o.clat_percentiles = !val;
	if (val)
		td->tv_cache_mask = 63;

	return 0;
}

static int str_gtod_cpu_cb(void *data, long long *il)
{
	struct thread_data *td = data;
	int val = *il;

	td->o.gtod_cpu = val;
	td->o.gtod_offload = 1;
	return 0;
}

static int str_size_cb(void *data, unsigned long long *__val)
{
	struct thread_data *td = data;
	unsigned long long v = *__val;

	if (parse_is_percent(v)) {
		td->o.size = 0;
		td->o.size_percent = -1ULL - v;
	} else
		td->o.size = v;

	return 0;
}

static int rw_verify(struct fio_option *o, void *data)
{
	struct thread_data *td = data;

	if (read_only && td_write(td)) {
		log_err("fio: job <%s> has write bit set, but fio is in"
			" read-only mode\n", td->o.name);
		return 1;
	}

	return 0;
}

static int gtod_cpu_verify(struct fio_option *o, void *data)
{
#ifndef FIO_HAVE_CPU_AFFINITY
	struct thread_data *td = data;

	if (td->o.gtod_cpu) {
		log_err("fio: platform must support CPU affinity for"
			"gettimeofday() offloading\n");
		return 1;
	}
#endif

	return 0;
}

static int kb_base_verify(struct fio_option *o, void *data)
{
	struct thread_data *td = data;

	if (td->o.kb_base != 1024 && td->o.kb_base != 1000) {
		log_err("fio: kb_base set to nonsensical value: %u\n",
				td->o.kb_base);
		return 1;
	}

	return 0;
}

/*
 * Option grouping
 */
static struct opt_group fio_opt_groups[] = {
	{
		.name	= "General",
		.mask	= FIO_OPT_C_GENERAL,
	},
	{
		.name	= "I/O",
		.mask	= FIO_OPT_C_IO,
	},
	{
		.name	= "File",
		.mask	= FIO_OPT_C_FILE,
	},
	{
		.name	= "Statistics",
		.mask	= FIO_OPT_C_STAT,
	},
	{
		.name	= "Logging",
		.mask	= FIO_OPT_C_LOG,
	},
	{
		.name	= "Profiles",
		.mask	= FIO_OPT_C_PROFILE,
	},
	{
		.name	= NULL,
	},
};

static struct opt_group *__opt_group_from_mask(struct opt_group *ogs, unsigned int *mask,
					       unsigned int inv_mask)
{
	struct opt_group *og;
	int i;

	if (*mask == inv_mask || !*mask)
		return NULL;

	for (i = 0; ogs[i].name; i++) {
		og = &ogs[i];

		if (*mask & og->mask) {
			*mask &= ~(og->mask);
			return og;
		}
	}

	return NULL;
}

struct opt_group *opt_group_from_mask(unsigned int *mask)
{
	return __opt_group_from_mask(fio_opt_groups, mask, FIO_OPT_C_INVALID);
}

static struct opt_group fio_opt_cat_groups[] = {
	{
		.name	= "Rate",
		.mask	= FIO_OPT_G_RATE,
	},
	{
		.name	= "Zone",
		.mask	= FIO_OPT_G_ZONE,
	},
	{
		.name	= "Read/write mix",
		.mask	= FIO_OPT_G_RWMIX,
	},
	{
		.name	= "Verify",
		.mask	= FIO_OPT_G_VERIFY,
	},
	{
		.name	= "Trim",
		.mask	= FIO_OPT_G_TRIM,
	},
	{
		.name	= "I/O Logging",
		.mask	= FIO_OPT_G_IOLOG,
	},
	{
		.name	= "I/O Depth",
		.mask	= FIO_OPT_G_IO_DEPTH,
	},
	{
		.name	= "I/O Flow",
		.mask	= FIO_OPT_G_IO_FLOW,
	},
	{
		.name	= "Description",
		.mask	= FIO_OPT_G_DESC,
	},
	{
		.name	= "Filename",
		.mask	= FIO_OPT_G_FILENAME,
	},
	{
		.name	= "General I/O",
		.mask	= FIO_OPT_G_IO_BASIC,
	},
	{
		.name	= "Cgroups",
		.mask	= FIO_OPT_G_CGROUP,
	},
	{
		.name	= "Runtime",
		.mask	= FIO_OPT_G_RUNTIME,
	},
	{
		.name	= "Process",
		.mask	= FIO_OPT_G_PROCESS,
	},
	{
		.name	= "Job credentials / priority",
		.mask	= FIO_OPT_G_CRED,
	},
	{
		.name	= "Clock settings",
		.mask	= FIO_OPT_G_CLOCK,
	},
	{
		.name	= "I/O Type",
		.mask	= FIO_OPT_G_IO_TYPE,
	},
	{
		.name	= "I/O Thinktime",
		.mask	= FIO_OPT_G_THINKTIME,
	},
	{
		.name	= "Randomizations",
		.mask	= FIO_OPT_G_RANDOM,
	},
	{
		.name	= "I/O buffers",
		.mask	= FIO_OPT_G_IO_BUF,
	},
	{
		.name	= "Tiobench profile",
		.mask	= FIO_OPT_G_TIOBENCH,
	},

	{
		.name	= NULL,
	}
};

struct opt_group *opt_group_cat_from_mask(unsigned int *mask)
{
	return __opt_group_from_mask(fio_opt_cat_groups, mask, FIO_OPT_G_INVALID);
}

/*
 * Map of job/command line options
 */
struct fio_option fio_options[FIO_MAX_OPTS] = {
	{
		.name	= "description",
		.lname	= "Description of job",
		.type	= FIO_OPT_STR_STORE,
		.off1	= td_var_offset(description),
		.help	= "Text job description",
		.category = FIO_OPT_C_GENERAL,
		.group	= FIO_OPT_G_DESC,
	},
	{
		.name	= "name",
		.lname	= "Job name",
		.type	= FIO_OPT_STR_STORE,
		.off1	= td_var_offset(name),
		.help	= "Name of this job",
		.category = FIO_OPT_C_GENERAL,
		.group	= FIO_OPT_G_DESC,
	},
	{
		.name	= "filename",
		.lname	= "Filename(s)",
		.type	= FIO_OPT_STR_STORE,
		.off1	= td_var_offset(filename),
		.cb	= str_filename_cb,
		.prio	= -1, /* must come after "directory" */
		.help	= "File(s) to use for the workload",
		.category = FIO_OPT_C_FILE,
		.group	= FIO_OPT_G_FILENAME,
	},
	{
		.name	= "directory",
		.lname	= "Directory",
		.type	= FIO_OPT_STR_STORE,
		.off1	= td_var_offset(directory),
		.cb	= str_directory_cb,
		.help	= "Directory to store files in",
		.category = FIO_OPT_C_FILE,
		.group	= FIO_OPT_G_FILENAME,
	},
	{
		.name	= "lockfile",
		.lname	= "Lockfile",
		.type	= FIO_OPT_STR,
		.cb	= str_lockfile_cb,
		.off1	= td_var_offset(file_lock_mode),
		.help	= "Lock file when doing IO to it",
		.parent	= "filename",
		.hide	= 0,
		.def	= "none",
		.category = FIO_OPT_C_FILE,
		.group	= FIO_OPT_G_FILENAME,
		.posval = {
			  { .ival = "none",
			    .oval = FILE_LOCK_NONE,
			    .help = "No file locking",
			  },
			  { .ival = "exclusive",
			    .oval = FILE_LOCK_EXCLUSIVE,
			    .help = "Exclusive file lock",
			  },
			  {
			    .ival = "readwrite",
			    .oval = FILE_LOCK_READWRITE,
			    .help = "Read vs write lock",
			  },
		},
	},
	{
		.name	= "opendir",
		.lname	= "Open directory",
		.type	= FIO_OPT_STR_STORE,
		.off1	= td_var_offset(opendir),
		.cb	= str_opendir_cb,
		.help	= "Recursively add files from this directory and down",
		.category = FIO_OPT_C_FILE,
		.group	= FIO_OPT_G_FILENAME,
	},
	{
		.name	= "rw",
		.lname	= "Read/write",
		.alias	= "readwrite",
		.type	= FIO_OPT_STR,
		.cb	= str_rw_cb,
		.off1	= td_var_offset(td_ddir),
		.help	= "IO direction",
		.def	= "read",
		.verify	= rw_verify,
		.category = FIO_OPT_C_IO,
		.group	= FIO_OPT_G_IO_BASIC,
		.posval = {
			  { .ival = "read",
			    .oval = TD_DDIR_READ,
			    .help = "Sequential read",
			  },
			  { .ival = "write",
			    .oval = TD_DDIR_WRITE,
			    .help = "Sequential write",
			  },
			  { .ival = "trim",
			    .oval = TD_DDIR_TRIM,
			    .help = "Sequential trim",
			  },
			  { .ival = "randread",
			    .oval = TD_DDIR_RANDREAD,
			    .help = "Random read",
			  },
			  { .ival = "randwrite",
			    .oval = TD_DDIR_RANDWRITE,
			    .help = "Random write",
			  },
			  { .ival = "randtrim",
			    .oval = TD_DDIR_RANDTRIM,
			    .help = "Random trim",
			  },
			  { .ival = "rw",
			    .oval = TD_DDIR_RW,
			    .help = "Sequential read and write mix",
			  },
			  { .ival = "readwrite",
			    .oval = TD_DDIR_RW,
			    .help = "Sequential read and write mix",
			  },
			  { .ival = "randrw",
			    .oval = TD_DDIR_RANDRW,
			    .help = "Random read and write mix"
			  },
		},
	},
	{
		.name	= "rw_sequencer",
		.lname	= "RW Sequencer",
		.type	= FIO_OPT_STR,
		.off1	= td_var_offset(rw_seq),
		.help	= "IO offset generator modifier",
		.def	= "sequential",
		.category = FIO_OPT_C_IO,
		.group	= FIO_OPT_G_IO_BASIC,
		.posval = {
			  { .ival = "sequential",
			    .oval = RW_SEQ_SEQ,
			    .help = "Generate sequential offsets",
			  },
			  { .ival = "identical",
			    .oval = RW_SEQ_IDENT,
			    .help = "Generate identical offsets",
			  },
		},
	},

	{
		.name	= "ioengine",
		.lname	= "IO Engine",
		.type	= FIO_OPT_STR_STORE,
		.off1	= td_var_offset(ioengine),
		.help	= "IO engine to use",
		.def	= FIO_PREFERRED_ENGINE,
		.category = FIO_OPT_C_IO,
		.group	= FIO_OPT_G_IO_BASIC,
		.posval	= {
			  { .ival = "sync",
			    .help = "Use read/write",
			  },
			  { .ival = "psync",
			    .help = "Use pread/pwrite",
			  },
			  { .ival = "vsync",
			    .help = "Use readv/writev",
			  },
#ifdef CONFIG_LIBAIO
			  { .ival = "libaio",
			    .help = "Linux native asynchronous IO",
			  },
#endif
#ifdef CONFIG_POSIXAIO
			  { .ival = "posixaio",
			    .help = "POSIX asynchronous IO",
			  },
#endif
#ifdef FIO_HAVE_SOLARISAIO
			  { .ival = "solarisaio",
			    .help = "Solaris native asynchronous IO",
			  },
#endif
#ifdef FIO_HAVE_WINDOWSAIO
			  { .ival = "windowsaio",
			    .help = "Windows native asynchronous IO"
			  },
#endif
			  { .ival = "mmap",
			    .help = "Memory mapped IO"
			  },
#ifdef CONFIG_LINUX_SPLICE
			  { .ival = "splice",
			    .help = "splice/vmsplice based IO",
			  },
			  { .ival = "netsplice",
			    .help = "splice/vmsplice to/from the network",
			  },
#endif
#ifdef FIO_HAVE_SGIO
			  { .ival = "sg",
			    .help = "SCSI generic v3 IO",
			  },
#endif
			  { .ival = "null",
			    .help = "Testing engine (no data transfer)",
			  },
			  { .ival = "net",
			    .help = "Network IO",
			  },
			  { .ival = "cpuio",
			    .help = "CPU cycle burner engine",
			  },
#ifdef CONFIG_GUASI
			  { .ival = "guasi",
			    .help = "GUASI IO engine",
			  },
#endif
#ifdef FIO_HAVE_BINJECT
			  { .ival = "binject",
			    .help = "binject direct inject block engine",
			  },
#endif
#ifdef CONFIG_RDMA
			  { .ival = "rdma",
			    .help = "RDMA IO engine",
			  },
#endif
#ifdef CONFIG_FUSION_AW
			  { .ival = "fusion-aw-sync",
			    .help = "Fusion-io atomic write engine",
			  },
#endif
#ifdef FIO_HAVE_E4_ENG
			  { .ival = "e4defrag",
			    .help = "ext4 defrag engine",
			  },
#endif
#ifdef FIO_HAVE_FALLOC_ENG
			  { .ival = "falloc",
			    .help = "fallocate() file based engine",
			  },
#endif
			  { .ival = "external",
			    .help = "Load external engine (append name)",
			  },
		},
	},
	{
		.name	= "iodepth",
		.lname	= "IO Depth",
		.type	= FIO_OPT_INT,
		.off1	= td_var_offset(iodepth),
		.help	= "Number of IO buffers to keep in flight",
		.minval = 1,
		.interval = 1,
		.def	= "1",
		.category = FIO_OPT_C_IO,
		.group	= FIO_OPT_G_IO_BASIC,
	},
	{
		.name	= "iodepth_batch",
		.lname	= "IO Depth batch",
		.alias	= "iodepth_batch_submit",
		.type	= FIO_OPT_INT,
		.off1	= td_var_offset(iodepth_batch),
		.help	= "Number of IO buffers to submit in one go",
		.parent	= "iodepth",
		.hide	= 1,
		.minval	= 1,
		.interval = 1,
		.def	= "1",
		.category = FIO_OPT_C_IO,
		.group	= FIO_OPT_G_IO_BASIC,
	},
	{
		.name	= "iodepth_batch_complete",
		.lname	= "IO Depth batch complete",
		.type	= FIO_OPT_INT,
		.off1	= td_var_offset(iodepth_batch_complete),
		.help	= "Number of IO buffers to retrieve in one go",
		.parent	= "iodepth",
		.hide	= 1,
		.minval	= 0,
		.interval = 1,
		.def	= "1",
		.category = FIO_OPT_C_IO,
		.group	= FIO_OPT_G_IO_BASIC,
	},
	{
		.name	= "iodepth_low",
		.lname	= "IO Depth batch low",
		.type	= FIO_OPT_INT,
		.off1	= td_var_offset(iodepth_low),
		.help	= "Low water mark for queuing depth",
		.parent	= "iodepth",
		.hide	= 1,
		.interval = 1,
		.category = FIO_OPT_C_IO,
		.group	= FIO_OPT_G_IO_BASIC,
	},
	{
		.name	= "size",
		.lname	= "Size",
		.type	= FIO_OPT_STR_VAL,
		.cb	= str_size_cb,
		.help	= "Total size of device or files",
		.interval = 1024 * 1024,
		.category = FIO_OPT_C_IO,
		.group	= FIO_OPT_G_INVALID,
	},
	{
		.name	= "fill_device",
		.lname	= "Fill device",
		.alias	= "fill_fs",
		.type	= FIO_OPT_BOOL,
		.off1	= td_var_offset(fill_device),
		.help	= "Write until an ENOSPC error occurs",
		.def	= "0",
		.category = FIO_OPT_C_FILE,
		.group	= FIO_OPT_G_INVALID,
	},
	{
		.name	= "filesize",
		.lname	= "File size",
		.type	= FIO_OPT_STR_VAL,
		.off1	= td_var_offset(file_size_low),
		.off2	= td_var_offset(file_size_high),
		.minval = 1,
		.help	= "Size of individual files",
		.interval = 1024 * 1024,
		.category = FIO_OPT_C_FILE,
		.group	= FIO_OPT_G_INVALID,
	},
	{
		.name	= "offset",
		.lname	= "IO offset",
		.alias	= "fileoffset",
		.type	= FIO_OPT_STR_VAL,
		.off1	= td_var_offset(start_offset),
		.help	= "Start IO from this offset",
		.def	= "0",
		.interval = 1024 * 1024,
		.category = FIO_OPT_C_IO,
		.group	= FIO_OPT_G_INVALID,
	},
	{
		.name	= "offset_increment",
		.lname	= "IO offset increment",
		.type	= FIO_OPT_STR_VAL,
		.off1	= td_var_offset(offset_increment),
		.help	= "What is the increment from one offset to the next",
		.parent = "offset",
		.hide	= 1,
		.def	= "0",
		.interval = 1024 * 1024,
		.category = FIO_OPT_C_IO,
		.group	= FIO_OPT_G_INVALID,
	},
	{
		.name	= "bs",
		.lname	= "Block size",
		.alias	= "blocksize",
		.type	= FIO_OPT_INT,
		.off1	= td_var_offset(bs[DDIR_READ]),
		.off2	= td_var_offset(bs[DDIR_WRITE]),
		.off3	= td_var_offset(bs[DDIR_TRIM]),
		.minval = 1,
		.help	= "Block size unit",
		.def	= "4k",
		.parent = "rw",
		.hide	= 1,
		.interval = 512,
		.category = FIO_OPT_C_IO,
		.group	= FIO_OPT_G_INVALID,
	},
	{
		.name	= "ba",
		.lname	= "Block size align",
		.alias	= "blockalign",
		.type	= FIO_OPT_INT,
		.off1	= td_var_offset(ba[DDIR_READ]),
		.off2	= td_var_offset(ba[DDIR_WRITE]),
		.off3	= td_var_offset(ba[DDIR_TRIM]),
		.minval	= 1,
		.help	= "IO block offset alignment",
		.parent	= "rw",
		.hide	= 1,
		.interval = 512,
		.category = FIO_OPT_C_IO,
		.group	= FIO_OPT_G_INVALID,
	},
	{
		.name	= "bsrange",
		.lname	= "Block size range",
		.alias	= "blocksize_range",
		.type	= FIO_OPT_RANGE,
		.off1	= td_var_offset(min_bs[DDIR_READ]),
		.off2	= td_var_offset(max_bs[DDIR_READ]),
		.off3	= td_var_offset(min_bs[DDIR_WRITE]),
		.off4	= td_var_offset(max_bs[DDIR_WRITE]),
		.off5	= td_var_offset(min_bs[DDIR_TRIM]),
		.off6	= td_var_offset(max_bs[DDIR_TRIM]),
		.minval = 1,
		.help	= "Set block size range (in more detail than bs)",
		.parent = "rw",
		.hide	= 1,
		.interval = 4096,
		.category = FIO_OPT_C_IO,
		.group	= FIO_OPT_G_INVALID,
	},
	{
		.name	= "bssplit",
		.lname	= "Block size split",
		.type	= FIO_OPT_STR,
		.cb	= str_bssplit_cb,
		.help	= "Set a specific mix of block sizes",
		.parent	= "rw",
		.hide	= 1,
		.category = FIO_OPT_C_IO,
		.group	= FIO_OPT_G_INVALID,
	},
	{
		.name	= "bs_unaligned",
		.lname	= "Block size unaligned",
		.alias	= "blocksize_unaligned",
		.type	= FIO_OPT_STR_SET,
		.off1	= td_var_offset(bs_unaligned),
		.help	= "Don't sector align IO buffer sizes",
		.parent = "rw",
		.hide	= 1,
		.category = FIO_OPT_C_IO,
		.group	= FIO_OPT_G_INVALID,
	},
	{
		.name	= "randrepeat",
		.lname	= "Random repeatable",
		.type	= FIO_OPT_BOOL,
		.off1	= td_var_offset(rand_repeatable),
		.help	= "Use repeatable random IO pattern",
		.def	= "1",
		.parent = "rw",
		.hide	= 1,
		.category = FIO_OPT_C_IO,
		.group	= FIO_OPT_G_RANDOM,
	},
	{
		.name	= "use_os_rand",
		.lname	= "Use OS random",
		.type	= FIO_OPT_BOOL,
		.off1	= td_var_offset(use_os_rand),
		.help	= "Set to use OS random generator",
		.def	= "0",
		.parent = "rw",
		.hide	= 1,
		.category = FIO_OPT_C_IO,
		.group	= FIO_OPT_G_RANDOM,
	},
	{
		.name	= "norandommap",
		.lname	= "No randommap",
		.type	= FIO_OPT_STR_SET,
		.off1	= td_var_offset(norandommap),
		.help	= "Accept potential duplicate random blocks",
		.parent = "rw",
		.hide	= 1,
		.hide_on_set = 1,
		.category = FIO_OPT_C_IO,
		.group	= FIO_OPT_G_RANDOM,
	},
	{
		.name	= "softrandommap",
		.lname	= "Soft randommap",
		.type	= FIO_OPT_BOOL,
		.off1	= td_var_offset(softrandommap),
		.help	= "Set norandommap if randommap allocation fails",
		.parent	= "norandommap",
		.hide	= 1,
		.def	= "0",
		.category = FIO_OPT_C_IO,
		.group	= FIO_OPT_G_RANDOM,
	},
	{
		.name	= "random_generator",
		.type	= FIO_OPT_STR,
		.off1	= td_var_offset(random_generator),
		.help	= "Type of random number generator to use",
		.def	= "tausworthe",
		.posval	= {
			  { .ival = "tausworthe",
			    .oval = FIO_RAND_GEN_TAUSWORTHE,
			    .help = "Strong Tausworthe generator",
			  },
			  { .ival = "lfsr",
			    .oval = FIO_RAND_GEN_LFSR,
			    .help = "Variable length LFSR",
			  },
		},
		.category = FIO_OPT_C_IO,
		.group	= FIO_OPT_G_RANDOM,
	},
	{
		.name	= "random_distribution",
		.type	= FIO_OPT_STR,
		.off1	= td_var_offset(random_distribution),
		.cb	= str_random_distribution_cb,
		.help	= "Random offset distribution generator",
		.def	= "random",
		.posval	= {
			  { .ival = "random",
			    .oval = FIO_RAND_DIST_RANDOM,
			    .help = "Completely random",
			  },
			  { .ival = "zipf",
			    .oval = FIO_RAND_DIST_ZIPF,
			    .help = "Zipf distribution",
			  },
			  { .ival = "pareto",
			    .oval = FIO_RAND_DIST_PARETO,
			    .help = "Pareto distribution",
			  },
		},
		.category = FIO_OPT_C_IO,
		.group	= FIO_OPT_G_RANDOM,
	},
	{
		.name	= "nrfiles",
		.lname	= "Number of files",
		.alias	= "nr_files",
		.type	= FIO_OPT_INT,
		.off1	= td_var_offset(nr_files),
		.help	= "Split job workload between this number of files",
		.def	= "1",
		.interval = 1,
		.category = FIO_OPT_C_FILE,
		.group	= FIO_OPT_G_INVALID,
	},
	{
		.name	= "openfiles",
		.lname	= "Number of open files",
		.type	= FIO_OPT_INT,
		.off1	= td_var_offset(open_files),
		.help	= "Number of files to keep open at the same time",
		.category = FIO_OPT_C_FILE,
		.group	= FIO_OPT_G_INVALID,
	},
	{
		.name	= "file_service_type",
		.lname	= "File service type",
		.type	= FIO_OPT_STR,
		.cb	= str_fst_cb,
		.off1	= td_var_offset(file_service_type),
		.help	= "How to select which file to service next",
		.def	= "roundrobin",
		.category = FIO_OPT_C_FILE,
		.group	= FIO_OPT_G_INVALID,
		.posval	= {
			  { .ival = "random",
			    .oval = FIO_FSERVICE_RANDOM,
			    .help = "Choose a file at random",
			  },
			  { .ival = "roundrobin",
			    .oval = FIO_FSERVICE_RR,
			    .help = "Round robin select files",
			  },
			  { .ival = "sequential",
			    .oval = FIO_FSERVICE_SEQ,
			    .help = "Finish one file before moving to the next",
			  },
		},
		.parent = "nrfiles",
		.hide	= 1,
	},
#ifdef FIO_HAVE_FALLOCATE
	{
		.name	= "fallocate",
		.lname	= "Fallocate",
		.type	= FIO_OPT_STR,
		.off1	= td_var_offset(fallocate_mode),
		.help	= "Whether pre-allocation is performed when laying out files",
		.def	= "posix",
		.category = FIO_OPT_C_FILE,
		.group	= FIO_OPT_G_INVALID,
		.posval	= {
			  { .ival = "none",
			    .oval = FIO_FALLOCATE_NONE,
			    .help = "Do not pre-allocate space",
			  },
			  { .ival = "posix",
			    .oval = FIO_FALLOCATE_POSIX,
			    .help = "Use posix_fallocate()",
			  },
#ifdef FIO_HAVE_LINUX_FALLOCATE
			  { .ival = "keep",
			    .oval = FIO_FALLOCATE_KEEP_SIZE,
			    .help = "Use fallocate(..., FALLOC_FL_KEEP_SIZE, ...)",
			  },
#endif
			  /* Compatibility with former boolean values */
			  { .ival = "0",
			    .oval = FIO_FALLOCATE_NONE,
			    .help = "Alias for 'none'",
			  },
			  { .ival = "1",
			    .oval = FIO_FALLOCATE_POSIX,
			    .help = "Alias for 'posix'",
			  },
		},
	},
#endif	/* FIO_HAVE_FALLOCATE */
	{
		.name	= "fadvise_hint",
		.lname	= "Fadvise hint",
		.type	= FIO_OPT_BOOL,
		.off1	= td_var_offset(fadvise_hint),
		.help	= "Use fadvise() to advise the kernel on IO pattern",
		.def	= "1",
		.category = FIO_OPT_C_FILE,
		.group	= FIO_OPT_G_INVALID,
	},
	{
		.name	= "fsync",
		.lname	= "Fsync",
		.type	= FIO_OPT_INT,
		.off1	= td_var_offset(fsync_blocks),
		.help	= "Issue fsync for writes every given number of blocks",
		.def	= "0",
		.interval = 1,
		.category = FIO_OPT_C_FILE,
		.group	= FIO_OPT_G_INVALID,
	},
	{
		.name	= "fdatasync",
		.lname	= "Fdatasync",
		.type	= FIO_OPT_INT,
		.off1	= td_var_offset(fdatasync_blocks),
		.help	= "Issue fdatasync for writes every given number of blocks",
		.def	= "0",
		.interval = 1,
		.category = FIO_OPT_C_FILE,
		.group	= FIO_OPT_G_INVALID,
	},
	{
		.name	= "write_barrier",
		.lname	= "Write barrier",
		.type	= FIO_OPT_INT,
		.off1	= td_var_offset(barrier_blocks),
		.help	= "Make every Nth write a barrier write",
		.def	= "0",
		.interval = 1,
		.category = FIO_OPT_C_IO,
		.group	= FIO_OPT_G_INVALID,
	},
#ifdef CONFIG_SYNC_FILE_RANGE
	{
		.name	= "sync_file_range",
		.lname	= "Sync file range",
		.posval	= {
			  { .ival = "wait_before",
			    .oval = SYNC_FILE_RANGE_WAIT_BEFORE,
			    .help = "SYNC_FILE_RANGE_WAIT_BEFORE",
			    .or	  = 1,
			  },
			  { .ival = "write",
			    .oval = SYNC_FILE_RANGE_WRITE,
			    .help = "SYNC_FILE_RANGE_WRITE",
			    .or	  = 1,
			  },
			  {
			    .ival = "wait_after",
			    .oval = SYNC_FILE_RANGE_WAIT_AFTER,
			    .help = "SYNC_FILE_RANGE_WAIT_AFTER",
			    .or	  = 1,
			  },
		},
		.type	= FIO_OPT_STR_MULTI,
		.cb	= str_sfr_cb,
		.off1	= td_var_offset(sync_file_range),
		.help	= "Use sync_file_range()",
		.category = FIO_OPT_C_FILE,
		.group	= FIO_OPT_G_INVALID,
	},
#endif
	{
		.name	= "direct",
		.lname	= "Direct I/O",
		.type	= FIO_OPT_BOOL,
		.off1	= td_var_offset(odirect),
		.help	= "Use O_DIRECT IO (negates buffered)",
		.def	= "0",
		.inverse = "buffered",
		.category = FIO_OPT_C_IO,
		.group	= FIO_OPT_G_IO_TYPE,
	},
	{
		.name	= "buffered",
		.lname	= "Buffered I/O",
		.type	= FIO_OPT_BOOL,
		.off1	= td_var_offset(odirect),
		.neg	= 1,
		.help	= "Use buffered IO (negates direct)",
		.def	= "1",
		.inverse = "direct",
		.category = FIO_OPT_C_IO,
		.group	= FIO_OPT_G_IO_TYPE,
	},
	{
		.name	= "overwrite",
		.lname	= "Overwrite",
		.type	= FIO_OPT_BOOL,
		.off1	= td_var_offset(overwrite),
		.help	= "When writing, set whether to overwrite current data",
		.def	= "0",
		.category = FIO_OPT_C_FILE,
		.group	= FIO_OPT_G_INVALID,
	},
	{
		.name	= "loops",
		.lname	= "Loops",
		.type	= FIO_OPT_INT,
		.off1	= td_var_offset(loops),
		.help	= "Number of times to run the job",
		.def	= "1",
		.interval = 1,
		.category = FIO_OPT_C_GENERAL,
		.group	= FIO_OPT_G_RUNTIME,
	},
	{
		.name	= "numjobs",
		.lname	= "Number of jobs",
		.type	= FIO_OPT_INT,
		.off1	= td_var_offset(numjobs),
		.help	= "Duplicate this job this many times",
		.def	= "1",
		.interval = 1,
		.category = FIO_OPT_C_GENERAL,
		.group	= FIO_OPT_G_RUNTIME,
	},
	{
		.name	= "startdelay",
		.lname	= "Start delay",
		.type	= FIO_OPT_STR_VAL_TIME,
		.off1	= td_var_offset(start_delay),
		.help	= "Only start job when this period has passed",
		.def	= "0",
		.category = FIO_OPT_C_GENERAL,
		.group	= FIO_OPT_G_RUNTIME,
	},
	{
		.name	= "runtime",
		.lname	= "Runtime",
		.alias	= "timeout",
		.type	= FIO_OPT_STR_VAL_TIME,
		.off1	= td_var_offset(timeout),
		.help	= "Stop workload when this amount of time has passed",
		.def	= "0",
		.category = FIO_OPT_C_GENERAL,
		.group	= FIO_OPT_G_RUNTIME,
	},
	{
		.name	= "time_based",
		.lname	= "Time based",
		.type	= FIO_OPT_STR_SET,
		.off1	= td_var_offset(time_based),
		.help	= "Keep running until runtime/timeout is met",
		.category = FIO_OPT_C_GENERAL,
		.group	= FIO_OPT_G_RUNTIME,
	},
	{
		.name	= "ramp_time",
		.lname	= "Ramp time",
		.type	= FIO_OPT_STR_VAL_TIME,
		.off1	= td_var_offset(ramp_time),
		.help	= "Ramp up time before measuring performance",
		.category = FIO_OPT_C_GENERAL,
		.group	= FIO_OPT_G_RUNTIME,
	},
	{
		.name	= "clocksource",
		.lname	= "Clock source",
		.type	= FIO_OPT_STR,
		.cb	= fio_clock_source_cb,
		.off1	= td_var_offset(clocksource),
		.help	= "What type of timing source to use",
		.category = FIO_OPT_C_GENERAL,
		.group	= FIO_OPT_G_CLOCK,
		.posval	= {
#ifdef CONFIG_GETTIMEOFDAY
			  { .ival = "gettimeofday",
			    .oval = CS_GTOD,
			    .help = "Use gettimeofday(2) for timing",
			  },
#endif
#ifdef CONFIG_CLOCK_GETTIME
			  { .ival = "clock_gettime",
			    .oval = CS_CGETTIME,
			    .help = "Use clock_gettime(2) for timing",
			  },
#endif
#ifdef ARCH_HAVE_CPU_CLOCK
			  { .ival = "cpu",
			    .oval = CS_CPUCLOCK,
			    .help = "Use CPU private clock",
			  },
#endif
		},
	},
	{
		.name	= "mem",
		.alias	= "iomem",
		.lname	= "I/O Memory",
		.type	= FIO_OPT_STR,
		.cb	= str_mem_cb,
		.off1	= td_var_offset(mem_type),
		.help	= "Backing type for IO buffers",
		.def	= "malloc",
		.category = FIO_OPT_C_IO,
		.group	= FIO_OPT_G_INVALID,
		.posval	= {
			  { .ival = "malloc",
			    .oval = MEM_MALLOC,
			    .help = "Use malloc(3) for IO buffers",
			  },
			  { .ival = "shm",
			    .oval = MEM_SHM,
			    .help = "Use shared memory segments for IO buffers",
			  },
#ifdef FIO_HAVE_HUGETLB
			  { .ival = "shmhuge",
			    .oval = MEM_SHMHUGE,
			    .help = "Like shm, but use huge pages",
			  },
#endif
			  { .ival = "mmap",
			    .oval = MEM_MMAP,
			    .help = "Use mmap(2) (file or anon) for IO buffers",
			  },
#ifdef FIO_HAVE_HUGETLB
			  { .ival = "mmaphuge",
			    .oval = MEM_MMAPHUGE,
			    .help = "Like mmap, but use huge pages",
			  },
#endif
		  },
	},
	{
		.name	= "iomem_align",
		.alias	= "mem_align",
		.lname	= "I/O memory alignment",
		.type	= FIO_OPT_INT,
		.off1	= td_var_offset(mem_align),
		.minval	= 0,
		.help	= "IO memory buffer offset alignment",
		.def	= "0",
		.parent	= "iomem",
		.hide	= 1,
		.category = FIO_OPT_C_IO,
		.group	= FIO_OPT_G_INVALID,
	},
	{
		.name	= "verify",
		.lname	= "Verify",
		.type	= FIO_OPT_STR,
		.off1	= td_var_offset(verify),
		.help	= "Verify data written",
		.def	= "0",
		.category = FIO_OPT_C_IO,
		.group	= FIO_OPT_G_VERIFY,
		.posval = {
			  { .ival = "0",
			    .oval = VERIFY_NONE,
			    .help = "Don't do IO verification",
			  },
			  { .ival = "md5",
			    .oval = VERIFY_MD5,
			    .help = "Use md5 checksums for verification",
			  },
			  { .ival = "crc64",
			    .oval = VERIFY_CRC64,
			    .help = "Use crc64 checksums for verification",
			  },
			  { .ival = "crc32",
			    .oval = VERIFY_CRC32,
			    .help = "Use crc32 checksums for verification",
			  },
			  { .ival = "crc32c-intel",
			    .oval = VERIFY_CRC32C,
			    .help = "Use crc32c checksums for verification (hw assisted, if available)",
			  },
			  { .ival = "crc32c",
			    .oval = VERIFY_CRC32C,
			    .help = "Use crc32c checksums for verification (hw assisted, if available)",
			  },
			  { .ival = "crc16",
			    .oval = VERIFY_CRC16,
			    .help = "Use crc16 checksums for verification",
			  },
			  { .ival = "crc7",
			    .oval = VERIFY_CRC7,
			    .help = "Use crc7 checksums for verification",
			  },
			  { .ival = "sha1",
			    .oval = VERIFY_SHA1,
			    .help = "Use sha1 checksums for verification",
			  },
			  { .ival = "sha256",
			    .oval = VERIFY_SHA256,
			    .help = "Use sha256 checksums for verification",
			  },
			  { .ival = "sha512",
			    .oval = VERIFY_SHA512,
			    .help = "Use sha512 checksums for verification",
			  },
			  { .ival = "meta",
			    .oval = VERIFY_META,
			    .help = "Use io information",
			  },
			  {
			    .ival = "null",
			    .oval = VERIFY_NULL,
			    .help = "Pretend to verify",
			  },
		},
	},
	{
		.name	= "do_verify",
		.lname	= "Perform verify step",
		.type	= FIO_OPT_BOOL,
		.off1	= td_var_offset(do_verify),
		.help	= "Run verification stage after write",
		.def	= "1",
		.parent = "verify",
		.hide	= 1,
		.category = FIO_OPT_C_IO,
		.group	= FIO_OPT_G_VERIFY,
	},
	{
		.name	= "verifysort",
		.lname	= "Verify sort",
		.type	= FIO_OPT_BOOL,
		.off1	= td_var_offset(verifysort),
		.help	= "Sort written verify blocks for read back",
		.def	= "1",
		.parent = "verify",
		.hide	= 1,
		.category = FIO_OPT_C_IO,
		.group	= FIO_OPT_G_VERIFY,
	},
	{
		.name	= "verifysort_nr",
		.type	= FIO_OPT_INT,
		.off1	= td_var_offset(verifysort_nr),
		.help	= "Pre-load and sort verify blocks for a read workload",
		.minval	= 0,
		.maxval	= 131072,
		.def	= "1024",
		.parent = "verify",
	},
	{
		.name   = "verify_interval",
		.lname	= "Verify interval",
		.type   = FIO_OPT_INT,
		.off1   = td_var_offset(verify_interval),
		.minval	= 2 * sizeof(struct verify_header),
		.help   = "Store verify buffer header every N bytes",
		.parent	= "verify",
		.hide	= 1,
		.interval = 2 * sizeof(struct verify_header),
		.category = FIO_OPT_C_IO,
		.group	= FIO_OPT_G_VERIFY,
	},
	{
		.name	= "verify_offset",
		.lname	= "Verify offset",
		.type	= FIO_OPT_INT,
		.help	= "Offset verify header location by N bytes",
		.off1	= td_var_offset(verify_offset),
		.minval	= sizeof(struct verify_header),
		.parent	= "verify",
		.hide	= 1,
		.category = FIO_OPT_C_IO,
		.group	= FIO_OPT_G_VERIFY,
	},
	{
		.name	= "verify_pattern",
		.lname	= "Verify pattern",
		.type	= FIO_OPT_STR,
		.cb	= str_verify_pattern_cb,
		.help	= "Fill pattern for IO buffers",
		.parent	= "verify",
		.hide	= 1,
		.category = FIO_OPT_C_IO,
		.group	= FIO_OPT_G_VERIFY,
	},
	{
		.name	= "verify_fatal",
		.lname	= "Verify fatal",
		.type	= FIO_OPT_BOOL,
		.off1	= td_var_offset(verify_fatal),
		.def	= "0",
		.help	= "Exit on a single verify failure, don't continue",
		.parent = "verify",
		.hide	= 1,
		.category = FIO_OPT_C_IO,
		.group	= FIO_OPT_G_VERIFY,
	},
	{
		.name	= "verify_dump",
		.lname	= "Verify dump",
		.type	= FIO_OPT_BOOL,
		.off1	= td_var_offset(verify_dump),
		.def	= "0",
		.help	= "Dump contents of good and bad blocks on failure",
		.parent = "verify",
		.hide	= 1,
		.category = FIO_OPT_C_IO,
		.group	= FIO_OPT_G_VERIFY,
	},
	{
		.name	= "verify_async",
		.lname	= "Verify asynchronously",
		.type	= FIO_OPT_INT,
		.off1	= td_var_offset(verify_async),
		.def	= "0",
		.help	= "Number of async verifier threads to use",
		.parent	= "verify",
		.hide	= 1,
		.category = FIO_OPT_C_IO,
		.group	= FIO_OPT_G_VERIFY,
	},
	{
		.name	= "verify_backlog",
		.lname	= "Verify backlog",
		.type	= FIO_OPT_STR_VAL,
		.off1	= td_var_offset(verify_backlog),
		.help	= "Verify after this number of blocks are written",
		.parent	= "verify",
		.hide	= 1,
		.category = FIO_OPT_C_IO,
		.group	= FIO_OPT_G_VERIFY,
	},
	{
		.name	= "verify_backlog_batch",
		.lname	= "Verify backlog batch",
		.type	= FIO_OPT_INT,
		.off1	= td_var_offset(verify_batch),
		.help	= "Verify this number of IO blocks",
		.parent	= "verify",
		.hide	= 1,
		.category = FIO_OPT_C_IO,
		.group	= FIO_OPT_G_VERIFY,
	},
#ifdef FIO_HAVE_CPU_AFFINITY
	{
		.name	= "verify_async_cpus",
		.lname	= "Async verify CPUs",
		.type	= FIO_OPT_STR,
		.cb	= str_verify_cpus_allowed_cb,
		.help	= "Set CPUs allowed for async verify threads",
		.parent	= "verify_async",
		.hide	= 1,
		.category = FIO_OPT_C_IO,
		.group	= FIO_OPT_G_VERIFY,
	},
#endif
	{
		.name	= "experimental_verify",
		.off1	= td_var_offset(experimental_verify),
		.type	= FIO_OPT_BOOL,
	},
#ifdef FIO_HAVE_TRIM
	{
		.name	= "trim_percentage",
		.lname	= "Trim percentage",
		.type	= FIO_OPT_INT,
		.off1	= td_var_offset(trim_percentage),
		.minval = 0,
		.maxval = 100,
		.help	= "Number of verify blocks to discard/trim",
		.parent	= "verify",
		.def	= "0",
		.interval = 1,
		.hide	= 1,
		.category = FIO_OPT_C_IO,
		.group	= FIO_OPT_G_TRIM,
	},
	{
		.name	= "trim_verify_zero",
		.lname	= "Verify trim zero",
		.type	= FIO_OPT_BOOL,
		.help	= "Verify that trim/discarded blocks are returned as zeroes",
		.off1	= td_var_offset(trim_zero),
		.parent	= "trim_percentage",
		.hide	= 1,
		.def	= "1",
		.category = FIO_OPT_C_IO,
		.group	= FIO_OPT_G_TRIM,
	},
	{
		.name	= "trim_backlog",
		.lname	= "Trim backlog",
		.type	= FIO_OPT_STR_VAL,
		.off1	= td_var_offset(trim_backlog),
		.help	= "Trim after this number of blocks are written",
		.parent	= "trim_percentage",
		.hide	= 1,
		.interval = 1,
		.category = FIO_OPT_C_IO,
		.group	= FIO_OPT_G_TRIM,
	},
	{
		.name	= "trim_backlog_batch",
		.lname	= "Trim backlog batch",
		.type	= FIO_OPT_INT,
		.off1	= td_var_offset(trim_batch),
		.help	= "Trim this number of IO blocks",
		.parent	= "trim_percentage",
		.hide	= 1,
		.interval = 1,
		.category = FIO_OPT_C_IO,
		.group	= FIO_OPT_G_TRIM,
	},
#endif
	{
		.name	= "write_iolog",
		.lname	= "Write I/O log",
		.type	= FIO_OPT_STR_STORE,
		.off1	= td_var_offset(write_iolog_file),
		.help	= "Store IO pattern to file",
		.category = FIO_OPT_C_IO,
		.group	= FIO_OPT_G_IOLOG,
	},
	{
		.name	= "read_iolog",
		.lname	= "Read I/O log",
		.type	= FIO_OPT_STR_STORE,
		.off1	= td_var_offset(read_iolog_file),
		.help	= "Playback IO pattern from file",
		.category = FIO_OPT_C_IO,
		.group	= FIO_OPT_G_IOLOG,
	},
	{
		.name	= "replay_no_stall",
		.lname	= "Don't stall on replay",
		.type	= FIO_OPT_BOOL,
		.off1	= td_var_offset(no_stall),
		.def	= "0",
		.parent	= "read_iolog",
		.hide	= 1,
		.help	= "Playback IO pattern file as fast as possible without stalls",
		.category = FIO_OPT_C_IO,
		.group	= FIO_OPT_G_IOLOG,
	},
	{
		.name	= "replay_redirect",
		.lname	= "Redirect device for replay",
		.type	= FIO_OPT_STR_STORE,
		.off1	= td_var_offset(replay_redirect),
		.parent	= "read_iolog",
		.hide	= 1,
		.help	= "Replay all I/O onto this device, regardless of trace device",
		.category = FIO_OPT_C_IO,
		.group	= FIO_OPT_G_IOLOG,
	},
	{
		.name	= "exec_prerun",
		.lname	= "Pre-execute runnable",
		.type	= FIO_OPT_STR_STORE,
		.off1	= td_var_offset(exec_prerun),
		.help	= "Execute this file prior to running job",
		.category = FIO_OPT_C_GENERAL,
		.group	= FIO_OPT_G_INVALID,
	},
	{
		.name	= "exec_postrun",
		.lname	= "Post-execute runnable",
		.type	= FIO_OPT_STR_STORE,
		.off1	= td_var_offset(exec_postrun),
		.help	= "Execute this file after running job",
		.category = FIO_OPT_C_GENERAL,
		.group	= FIO_OPT_G_INVALID,
	},
#ifdef FIO_HAVE_IOSCHED_SWITCH
	{
		.name	= "ioscheduler",
		.lname	= "I/O scheduler",
		.type	= FIO_OPT_STR_STORE,
		.off1	= td_var_offset(ioscheduler),
		.help	= "Use this IO scheduler on the backing device",
		.category = FIO_OPT_C_FILE,
		.group	= FIO_OPT_G_INVALID,
	},
#endif
	{
		.name	= "zonesize",
		.lname	= "Zone size",
		.type	= FIO_OPT_STR_VAL,
		.off1	= td_var_offset(zone_size),
		.help	= "Amount of data to read per zone",
		.def	= "0",
		.interval = 1024 * 1024,
		.category = FIO_OPT_C_IO,
		.group	= FIO_OPT_G_ZONE,
	},
	{
		.name	= "zonerange",
		.lname	= "Zone range",
		.type	= FIO_OPT_STR_VAL,
		.off1	= td_var_offset(zone_range),
		.help	= "Give size of an IO zone",
		.def	= "0",
		.interval = 1024 * 1024,
		.category = FIO_OPT_C_IO,
		.group	= FIO_OPT_G_ZONE,
	},
	{
		.name	= "zoneskip",
		.lname	= "Zone skip",
		.type	= FIO_OPT_STR_VAL,
		.off1	= td_var_offset(zone_skip),
		.help	= "Space between IO zones",
		.def	= "0",
		.interval = 1024 * 1024,
		.category = FIO_OPT_C_IO,
		.group	= FIO_OPT_G_ZONE,
	},
	{
		.name	= "lockmem",
		.lname	= "Lock memory",
		.type	= FIO_OPT_STR_VAL,
		.off1	= td_var_offset(lockmem),
		.help	= "Lock down this amount of memory",
		.def	= "0",
		.interval = 1024 * 1024,
		.category = FIO_OPT_C_GENERAL,
		.group	= FIO_OPT_G_INVALID,
	},
	{
		.name	= "rwmixread",
		.lname	= "Read/write mix read",
		.type	= FIO_OPT_INT,
		.cb	= str_rwmix_read_cb,
		.maxval	= 100,
		.help	= "Percentage of mixed workload that is reads",
		.def	= "50",
		.interval = 5,
		.inverse = "rwmixwrite",
		.category = FIO_OPT_C_IO,
		.group	= FIO_OPT_G_RWMIX,
	},
	{
		.name	= "rwmixwrite",
		.lname	= "Read/write mix write",
		.type	= FIO_OPT_INT,
		.cb	= str_rwmix_write_cb,
		.maxval	= 100,
		.help	= "Percentage of mixed workload that is writes",
		.def	= "50",
		.interval = 5,
		.inverse = "rwmixread",
		.category = FIO_OPT_C_IO,
		.group	= FIO_OPT_G_RWMIX,
	},
	{
		.name	= "rwmixcycle",
		.lname	= "Read/write mix cycle",
		.type	= FIO_OPT_DEPRECATED,
		.category = FIO_OPT_C_IO,
		.group	= FIO_OPT_G_RWMIX,
	},
	{
		.name	= "nice",
		.lname	= "Nice",
		.type	= FIO_OPT_INT,
		.off1	= td_var_offset(nice),
		.help	= "Set job CPU nice value",
		.minval	= -19,
		.maxval	= 20,
		.def	= "0",
		.interval = 1,
		.category = FIO_OPT_C_GENERAL,
		.group	= FIO_OPT_G_CRED,
	},
#ifdef FIO_HAVE_IOPRIO
	{
		.name	= "prio",
		.lname	= "I/O nice priority",
		.type	= FIO_OPT_INT,
		.off1	= td_var_offset(ioprio),
		.help	= "Set job IO priority value",
		.minval	= 0,
		.maxval	= 7,
		.interval = 1,
		.category = FIO_OPT_C_GENERAL,
		.group	= FIO_OPT_G_CRED,
	},
	{
		.name	= "prioclass",
		.lname	= "I/O nice priority class",
		.type	= FIO_OPT_INT,
		.off1	= td_var_offset(ioprio_class),
		.help	= "Set job IO priority class",
		.minval	= 0,
		.maxval	= 3,
		.interval = 1,
		.category = FIO_OPT_C_GENERAL,
		.group	= FIO_OPT_G_CRED,
	},
#endif
	{
		.name	= "thinktime",
		.lname	= "Thinktime",
		.type	= FIO_OPT_INT,
		.off1	= td_var_offset(thinktime),
		.help	= "Idle time between IO buffers (usec)",
		.def	= "0",
		.category = FIO_OPT_C_IO,
		.group	= FIO_OPT_G_THINKTIME,
	},
	{
		.name	= "thinktime_spin",
		.lname	= "Thinktime spin",
		.type	= FIO_OPT_INT,
		.off1	= td_var_offset(thinktime_spin),
		.help	= "Start think time by spinning this amount (usec)",
		.def	= "0",
		.parent	= "thinktime",
		.hide	= 1,
		.category = FIO_OPT_C_IO,
		.group	= FIO_OPT_G_THINKTIME,
	},
	{
		.name	= "thinktime_blocks",
		.lname	= "Thinktime blocks",
		.type	= FIO_OPT_INT,
		.off1	= td_var_offset(thinktime_blocks),
		.help	= "IO buffer period between 'thinktime'",
		.def	= "1",
		.parent	= "thinktime",
		.hide	= 1,
		.category = FIO_OPT_C_IO,
		.group	= FIO_OPT_G_THINKTIME,
	},
	{
		.name	= "rate",
		.lname	= "I/O rate",
		.type	= FIO_OPT_INT,
		.off1	= td_var_offset(rate[DDIR_READ]),
		.off2	= td_var_offset(rate[DDIR_WRITE]),
		.off3	= td_var_offset(rate[DDIR_TRIM]),
		.help	= "Set bandwidth rate",
		.category = FIO_OPT_C_IO,
		.group	= FIO_OPT_G_RATE,
	},
	{
		.name	= "ratemin",
		.lname	= "I/O min rate",
		.type	= FIO_OPT_INT,
		.off1	= td_var_offset(ratemin[DDIR_READ]),
		.off2	= td_var_offset(ratemin[DDIR_WRITE]),
		.off3	= td_var_offset(ratemin[DDIR_TRIM]),
		.help	= "Job must meet this rate or it will be shutdown",
		.parent	= "rate",
		.hide	= 1,
		.category = FIO_OPT_C_IO,
		.group	= FIO_OPT_G_RATE,
	},
	{
		.name	= "rate_iops",
		.lname	= "I/O rate IOPS",
		.type	= FIO_OPT_INT,
		.off1	= td_var_offset(rate_iops[DDIR_READ]),
		.off2	= td_var_offset(rate_iops[DDIR_WRITE]),
		.off3	= td_var_offset(rate_iops[DDIR_TRIM]),
		.help	= "Limit IO used to this number of IO operations/sec",
		.hide	= 1,
		.category = FIO_OPT_C_IO,
		.group	= FIO_OPT_G_RATE,
	},
	{
		.name	= "rate_iops_min",
		.lname	= "I/O min rate IOPS",
		.type	= FIO_OPT_INT,
		.off1	= td_var_offset(rate_iops_min[DDIR_READ]),
		.off2	= td_var_offset(rate_iops_min[DDIR_WRITE]),
		.off3	= td_var_offset(rate_iops_min[DDIR_TRIM]),
		.help	= "Job must meet this rate or it will be shut down",
		.parent	= "rate_iops",
		.hide	= 1,
		.category = FIO_OPT_C_IO,
		.group	= FIO_OPT_G_RATE,
	},
	{
		.name	= "ratecycle",
		.lname	= "I/O rate cycle",
		.type	= FIO_OPT_INT,
		.off1	= td_var_offset(ratecycle),
		.help	= "Window average for rate limits (msec)",
		.def	= "1000",
		.parent = "rate",
		.hide	= 1,
		.category = FIO_OPT_C_IO,
		.group	= FIO_OPT_G_RATE,
	},
	{
		.name	= "max_latency",
		.type	= FIO_OPT_INT,
		.off1	= td_var_offset(max_latency),
		.help	= "Maximum tolerated IO latency (usec)",
		.category = FIO_OPT_C_IO,
		.group = FIO_OPT_G_RATE,
	},
	{
		.name	= "invalidate",
		.lname	= "Cache invalidate",
		.type	= FIO_OPT_BOOL,
		.off1	= td_var_offset(invalidate_cache),
		.help	= "Invalidate buffer/page cache prior to running job",
		.def	= "1",
		.category = FIO_OPT_C_IO,
		.group	= FIO_OPT_G_IO_TYPE,
	},
	{
		.name	= "sync",
		.lname	= "Synchronous I/O",
		.type	= FIO_OPT_BOOL,
		.off1	= td_var_offset(sync_io),
		.help	= "Use O_SYNC for buffered writes",
		.def	= "0",
		.parent = "buffered",
		.hide	= 1,
		.category = FIO_OPT_C_IO,
		.group	= FIO_OPT_G_IO_TYPE,
	},
	{
		.name	= "create_serialize",
		.lname	= "Create serialize",
		.type	= FIO_OPT_BOOL,
		.off1	= td_var_offset(create_serialize),
		.help	= "Serialize creating of job files",
		.def	= "1",
		.category = FIO_OPT_C_FILE,
		.group	= FIO_OPT_G_INVALID,
	},
	{
		.name	= "create_fsync",
		.lname	= "Create fsync",
		.type	= FIO_OPT_BOOL,
		.off1	= td_var_offset(create_fsync),
		.help	= "fsync file after creation",
		.def	= "1",
		.category = FIO_OPT_C_FILE,
		.group	= FIO_OPT_G_INVALID,
	},
	{
		.name	= "create_on_open",
		.lname	= "Create on open",
		.type	= FIO_OPT_BOOL,
		.off1	= td_var_offset(create_on_open),
		.help	= "Create files when they are opened for IO",
		.def	= "0",
		.category = FIO_OPT_C_FILE,
		.group	= FIO_OPT_G_INVALID,
	},
	{
		.name	= "create_only",
		.type	= FIO_OPT_BOOL,
		.off1	= td_var_offset(create_only),
		.help	= "Only perform file creation phase",
		.category = FIO_OPT_C_FILE,
		.def	= "0",
	},
	{
		.name	= "pre_read",
		.lname	= "Pre-read files",
		.type	= FIO_OPT_BOOL,
		.off1	= td_var_offset(pre_read),
		.help	= "Pre-read files before starting official testing",
		.def	= "0",
		.category = FIO_OPT_C_FILE,
		.group	= FIO_OPT_G_INVALID,
	},
#ifdef FIO_HAVE_CPU_AFFINITY
	{
		.name	= "cpumask",
		.lname	= "CPU mask",
		.type	= FIO_OPT_INT,
		.cb	= str_cpumask_cb,
		.help	= "CPU affinity mask",
		.category = FIO_OPT_C_GENERAL,
		.group	= FIO_OPT_G_CRED,
	},
	{
		.name	= "cpus_allowed",
		.lname	= "CPUs allowed",
		.type	= FIO_OPT_STR,
		.cb	= str_cpus_allowed_cb,
		.help	= "Set CPUs allowed",
		.category = FIO_OPT_C_GENERAL,
		.group	= FIO_OPT_G_CRED,
	},
#endif
#ifdef CONFIG_LIBNUMA
	{
		.name	= "numa_cpu_nodes",
		.type	= FIO_OPT_STR,
		.cb	= str_numa_cpunodes_cb,
		.help	= "NUMA CPU nodes bind",
	},
	{
		.name	= "numa_mem_policy",
		.type	= FIO_OPT_STR,
		.cb	= str_numa_mpol_cb,
		.help	= "NUMA memory policy setup",
	},
#endif
	{
		.name	= "end_fsync",
		.lname	= "End fsync",
		.type	= FIO_OPT_BOOL,
		.off1	= td_var_offset(end_fsync),
		.help	= "Include fsync at the end of job",
		.def	= "0",
		.category = FIO_OPT_C_FILE,
		.group	= FIO_OPT_G_INVALID,
	},
	{
		.name	= "fsync_on_close",
		.lname	= "Fsync on close",
		.type	= FIO_OPT_BOOL,
		.off1	= td_var_offset(fsync_on_close),
		.help	= "fsync files on close",
		.def	= "0",
		.category = FIO_OPT_C_FILE,
		.group	= FIO_OPT_G_INVALID,
	},
	{
		.name	= "unlink",
		.lname	= "Unlink file",
		.type	= FIO_OPT_BOOL,
		.off1	= td_var_offset(unlink),
		.help	= "Unlink created files after job has completed",
		.def	= "0",
		.category = FIO_OPT_C_FILE,
		.group	= FIO_OPT_G_INVALID,
	},
	{
		.name	= "exitall",
		.lname	= "Exit-all on terminate",
		.type	= FIO_OPT_STR_SET,
		.cb	= str_exitall_cb,
		.help	= "Terminate all jobs when one exits",
		.category = FIO_OPT_C_GENERAL,
		.group	= FIO_OPT_G_PROCESS,
	},
	{
		.name	= "stonewall",
		.lname	= "Wait for previous",
		.alias	= "wait_for_previous",
		.type	= FIO_OPT_STR_SET,
		.off1	= td_var_offset(stonewall),
		.help	= "Insert a hard barrier between this job and previous",
		.category = FIO_OPT_C_GENERAL,
		.group	= FIO_OPT_G_PROCESS,
	},
	{
		.name	= "new_group",
		.lname	= "New group",
		.type	= FIO_OPT_STR_SET,
		.off1	= td_var_offset(new_group),
		.help	= "Mark the start of a new group (for reporting)",
		.category = FIO_OPT_C_GENERAL,
		.group	= FIO_OPT_G_PROCESS,
	},
	{
		.name	= "thread",
		.lname	= "Thread",
		.type	= FIO_OPT_STR_SET,
		.off1	= td_var_offset(use_thread),
		.help	= "Use threads instead of processes",
		.category = FIO_OPT_C_GENERAL,
		.group	= FIO_OPT_G_PROCESS,
	},
	{
		.name	= "write_bw_log",
		.lname	= "Write bandwidth log",
		.type	= FIO_OPT_STR_STORE,
		.off1	= td_var_offset(bw_log_file),
		.help	= "Write log of bandwidth during run",
		.category = FIO_OPT_C_LOG,
		.group	= FIO_OPT_G_INVALID,
	},
	{
		.name	= "write_lat_log",
		.lname	= "Write latency log",
		.type	= FIO_OPT_STR_STORE,
		.off1	= td_var_offset(lat_log_file),
		.help	= "Write log of latency during run",
		.category = FIO_OPT_C_LOG,
		.group	= FIO_OPT_G_INVALID,
	},
	{
		.name	= "write_iops_log",
		.lname	= "Write IOPS log",
		.type	= FIO_OPT_STR,
		.off1	= td_var_offset(iops_log_file),
		.help	= "Write log of IOPS during run",
		.category = FIO_OPT_C_LOG,
		.group	= FIO_OPT_G_INVALID,
	},
	{
		.name	= "log_avg_msec",
		.lname	= "Log averaging (msec)",
		.type	= FIO_OPT_INT,
		.off1	= td_var_offset(log_avg_msec),
		.help	= "Average bw/iops/lat logs over this period of time",
		.def	= "0",
		.category = FIO_OPT_C_LOG,
		.group	= FIO_OPT_G_INVALID,
	},
	{
		.name	= "bwavgtime",
		.lname	= "Bandwidth average time",
		.type	= FIO_OPT_INT,
		.off1	= td_var_offset(bw_avg_time),
		.help	= "Time window over which to calculate bandwidth"
			  " (msec)",
		.def	= "500",
		.parent	= "write_bw_log",
		.hide	= 1,
		.interval = 100,
		.category = FIO_OPT_C_LOG,
		.group	= FIO_OPT_G_INVALID,
	},
	{
		.name	= "iopsavgtime",
		.lname	= "IOPS average time",
		.type	= FIO_OPT_INT,
		.off1	= td_var_offset(iops_avg_time),
		.help	= "Time window over which to calculate IOPS (msec)",
		.def	= "500",
		.parent	= "write_iops_log",
		.hide	= 1,
		.interval = 100,
		.category = FIO_OPT_C_LOG,
		.group	= FIO_OPT_G_INVALID,
	},
	{
		.name	= "group_reporting",
		.lname	= "Group reporting",
		.type	= FIO_OPT_BOOL,
		.off1	= td_var_offset(group_reporting),
		.help	= "Do reporting on a per-group basis",
		.def	= "1",
		.category = FIO_OPT_C_STAT,
		.group	= FIO_OPT_G_INVALID,
	},
	{
		.name	= "zero_buffers",
		.lname	= "Zero I/O buffers",
		.type	= FIO_OPT_STR_SET,
		.off1	= td_var_offset(zero_buffers),
		.help	= "Init IO buffers to all zeroes",
		.category = FIO_OPT_C_IO,
		.group	= FIO_OPT_G_IO_BUF,
	},
	{
		.name	= "refill_buffers",
		.lname	= "Refill I/O buffers",
		.type	= FIO_OPT_STR_SET,
		.off1	= td_var_offset(refill_buffers),
		.help	= "Refill IO buffers on every IO submit",
		.category = FIO_OPT_C_IO,
		.group	= FIO_OPT_G_IO_BUF,
	},
	{
		.name	= "scramble_buffers",
		.lname	= "Scramble I/O buffers",
		.type	= FIO_OPT_BOOL,
		.off1	= td_var_offset(scramble_buffers),
		.help	= "Slightly scramble buffers on every IO submit",
		.def	= "1",
		.category = FIO_OPT_C_IO,
		.group	= FIO_OPT_G_IO_BUF,
	},
	{
		.name	= "buffer_compress_percentage",
		.lname	= "Buffer compression percentage",
		.type	= FIO_OPT_INT,
		.off1	= td_var_offset(compress_percentage),
		.maxval	= 100,
		.minval	= 1,
		.help	= "How compressible the buffer is (approximately)",
		.interval = 5,
		.category = FIO_OPT_C_IO,
		.group	= FIO_OPT_G_IO_BUF,
	},
	{
		.name	= "buffer_compress_chunk",
		.lname	= "Buffer compression chunk size",
		.type	= FIO_OPT_INT,
		.off1	= td_var_offset(compress_chunk),
		.parent	= "buffer_compress_percentage",
		.hide	= 1,
		.help	= "Size of compressible region in buffer",
		.interval = 256,
		.category = FIO_OPT_C_IO,
		.group	= FIO_OPT_G_IO_BUF,
	},
	{
		.name	= "clat_percentiles",
		.lname	= "Completion latency percentiles",
		.type	= FIO_OPT_BOOL,
		.off1	= td_var_offset(clat_percentiles),
		.help	= "Enable the reporting of completion latency percentiles",
		.def	= "1",
		.category = FIO_OPT_C_STAT,
		.group	= FIO_OPT_G_INVALID,
	},
	{
		.name	= "percentile_list",
		.lname	= "Completion latency percentile list",
		.type	= FIO_OPT_FLOAT_LIST,
		.off1	= td_var_offset(percentile_list),
		.off2   = td_var_offset(overwrite_plist),
		.help	= "Specify a custom list of percentiles to report",
		.maxlen	= FIO_IO_U_LIST_MAX_LEN,
		.minfp	= 0.0,
		.maxfp	= 100.0,
		.category = FIO_OPT_C_STAT,
		.group	= FIO_OPT_G_INVALID,
	},

#ifdef FIO_HAVE_DISK_UTIL
	{
		.name	= "disk_util",
		.lname	= "Disk utilization",
		.type	= FIO_OPT_BOOL,
		.off1	= td_var_offset(do_disk_util),
		.help	= "Log disk utilization statistics",
		.def	= "1",
		.category = FIO_OPT_C_STAT,
		.group	= FIO_OPT_G_INVALID,
	},
#endif
	{
		.name	= "gtod_reduce",
		.lname	= "Reduce gettimeofday() calls",
		.type	= FIO_OPT_BOOL,
		.help	= "Greatly reduce number of gettimeofday() calls",
		.cb	= str_gtod_reduce_cb,
		.def	= "0",
		.hide_on_set = 1,
		.category = FIO_OPT_C_STAT,
		.group	= FIO_OPT_G_INVALID,
	},
	{
		.name	= "disable_lat",
		.lname	= "Disable all latency stats",
		.type	= FIO_OPT_BOOL,
		.off1	= td_var_offset(disable_lat),
		.help	= "Disable latency numbers",
		.parent	= "gtod_reduce",
		.hide	= 1,
		.def	= "0",
		.category = FIO_OPT_C_STAT,
		.group	= FIO_OPT_G_INVALID,
	},
	{
		.name	= "disable_clat",
		.lname	= "Disable completion latency stats",
		.type	= FIO_OPT_BOOL,
		.off1	= td_var_offset(disable_clat),
		.help	= "Disable completion latency numbers",
		.parent	= "gtod_reduce",
		.hide	= 1,
		.def	= "0",
		.category = FIO_OPT_C_STAT,
		.group	= FIO_OPT_G_INVALID,
	},
	{
		.name	= "disable_slat",
		.lname	= "Disable submission latency stats",
		.type	= FIO_OPT_BOOL,
		.off1	= td_var_offset(disable_slat),
		.help	= "Disable submission latency numbers",
		.parent	= "gtod_reduce",
		.hide	= 1,
		.def	= "0",
		.category = FIO_OPT_C_STAT,
		.group	= FIO_OPT_G_INVALID,
	},
	{
		.name	= "disable_bw_measurement",
		.lname	= "Disable bandwidth stats",
		.type	= FIO_OPT_BOOL,
		.off1	= td_var_offset(disable_bw),
		.help	= "Disable bandwidth logging",
		.parent	= "gtod_reduce",
		.hide	= 1,
		.def	= "0",
		.category = FIO_OPT_C_STAT,
		.group	= FIO_OPT_G_INVALID,
	},
	{
		.name	= "gtod_cpu",
		.lname	= "Dedicated gettimeofday() CPU",
		.type	= FIO_OPT_INT,
		.cb	= str_gtod_cpu_cb,
		.help	= "Set up dedicated gettimeofday() thread on this CPU",
		.verify	= gtod_cpu_verify,
		.category = FIO_OPT_C_GENERAL,
		.group	= FIO_OPT_G_CLOCK,
	},
	{
		.name	= "continue_on_error",
		.lname	= "Continue on error",
		.type	= FIO_OPT_STR,
		.off1	= td_var_offset(continue_on_error),
		.help	= "Continue on non-fatal errors during IO",
		.def	= "none",
		.category = FIO_OPT_C_GENERAL,
		.group	= FIO_OPT_G_ERR,
		.posval = {
			  { .ival = "none",
			    .oval = ERROR_TYPE_NONE,
			    .help = "Exit when an error is encountered",
			  },
			  { .ival = "read",
			    .oval = ERROR_TYPE_READ,
			    .help = "Continue on read errors only",
			  },
			  { .ival = "write",
			    .oval = ERROR_TYPE_WRITE,
			    .help = "Continue on write errors only",
			  },
			  { .ival = "io",
			    .oval = ERROR_TYPE_READ | ERROR_TYPE_WRITE,
			    .help = "Continue on any IO errors",
			  },
			  { .ival = "verify",
			    .oval = ERROR_TYPE_VERIFY,
			    .help = "Continue on verify errors only",
			  },
			  { .ival = "all",
			    .oval = ERROR_TYPE_ANY,
			    .help = "Continue on all io and verify errors",
			  },
			  { .ival = "0",
			    .oval = ERROR_TYPE_NONE,
			    .help = "Alias for 'none'",
			  },
			  { .ival = "1",
			    .oval = ERROR_TYPE_ANY,
			    .help = "Alias for 'all'",
			  },
		},
	},
	{
		.name	= "ignore_error",
		.type	= FIO_OPT_STR,
		.cb	= str_ignore_error_cb,
		.help	= "Set a specific list of errors to ignore",
		.parent	= "rw",
		.category = FIO_OPT_C_GENERAL,
		.group	= FIO_OPT_G_ERR,
	},
	{
		.name	= "error_dump",
		.type	= FIO_OPT_BOOL,
		.off1	= td_var_offset(error_dump),
		.def	= "0",
		.help	= "Dump info on each error",
		.category = FIO_OPT_C_GENERAL,
		.group	= FIO_OPT_G_ERR,
	},
	{
		.name	= "profile",
		.lname	= "Profile",
		.type	= FIO_OPT_STR_STORE,
		.off1	= td_var_offset(profile),
		.help	= "Select a specific builtin performance test",
		.category = FIO_OPT_C_PROFILE,
		.group	= FIO_OPT_G_INVALID,
	},
	{
		.name	= "cgroup",
		.lname	= "Cgroup",
		.type	= FIO_OPT_STR_STORE,
		.off1	= td_var_offset(cgroup),
		.help	= "Add job to cgroup of this name",
		.category = FIO_OPT_C_GENERAL,
		.group	= FIO_OPT_G_CGROUP,
	},
	{
		.name	= "cgroup_nodelete",
		.lname	= "Cgroup no-delete",
		.type	= FIO_OPT_BOOL,
		.off1	= td_var_offset(cgroup_nodelete),
		.help	= "Do not delete cgroups after job completion",
		.def	= "0",
		.parent	= "cgroup",
		.category = FIO_OPT_C_GENERAL,
		.group	= FIO_OPT_G_CGROUP,
	},
	{
		.name	= "cgroup_weight",
		.lname	= "Cgroup weight",
		.type	= FIO_OPT_INT,
		.off1	= td_var_offset(cgroup_weight),
		.help	= "Use given weight for cgroup",
		.minval = 100,
		.maxval	= 1000,
		.parent	= "cgroup",
		.category = FIO_OPT_C_GENERAL,
		.group	= FIO_OPT_G_CGROUP,
	},
	{
		.name	= "uid",
		.lname	= "User ID",
		.type	= FIO_OPT_INT,
		.off1	= td_var_offset(uid),
		.help	= "Run job with this user ID",
		.category = FIO_OPT_C_GENERAL,
		.group	= FIO_OPT_G_CRED,
	},
	{
		.name	= "gid",
		.lname	= "Group ID",
		.type	= FIO_OPT_INT,
		.off1	= td_var_offset(gid),
		.help	= "Run job with this group ID",
		.category = FIO_OPT_C_GENERAL,
		.group	= FIO_OPT_G_CRED,
	},
	{
		.name	= "kb_base",
		.lname	= "KB Base",
		.type	= FIO_OPT_INT,
		.off1	= td_var_offset(kb_base),
		.verify	= kb_base_verify,
		.prio	= 1,
		.def	= "1024",
		.help	= "How many bytes per KB for reporting (1000 or 1024)",
		.category = FIO_OPT_C_GENERAL,
		.group	= FIO_OPT_G_INVALID,
	},
	{
		.name	= "hugepage-size",
		.lname	= "Hugepage size",
		.type	= FIO_OPT_INT,
		.off1	= td_var_offset(hugepage_size),
		.help	= "When using hugepages, specify size of each page",
		.def	= __fio_stringify(FIO_HUGE_PAGE),
		.interval = 1024 * 1024,
		.category = FIO_OPT_C_GENERAL,
		.group	= FIO_OPT_G_INVALID,
	},
	{
		.name	= "flow_id",
		.lname	= "I/O flow ID",
		.type	= FIO_OPT_INT,
		.off1	= td_var_offset(flow_id),
		.help	= "The flow index ID to use",
		.def	= "0",
		.category = FIO_OPT_C_IO,
		.group	= FIO_OPT_G_IO_FLOW,
	},
	{
		.name	= "flow",
		.lname	= "I/O flow weight",
		.type	= FIO_OPT_INT,
		.off1	= td_var_offset(flow),
		.help	= "Weight for flow control of this job",
		.parent	= "flow_id",
		.hide	= 1,
		.def	= "0",
		.category = FIO_OPT_C_IO,
		.group	= FIO_OPT_G_IO_FLOW,
	},
	{
		.name	= "flow_watermark",
		.lname	= "I/O flow watermark",
		.type	= FIO_OPT_INT,
		.off1	= td_var_offset(flow_watermark),
		.help	= "High watermark for flow control. This option"
			" should be set to the same value for all threads"
			" with non-zero flow.",
		.parent	= "flow_id",
		.hide	= 1,
		.def	= "1024",
		.category = FIO_OPT_C_IO,
		.group	= FIO_OPT_G_IO_FLOW,
	},
	{
		.name	= "flow_sleep",
		.lname	= "I/O flow sleep",
		.type	= FIO_OPT_INT,
		.off1	= td_var_offset(flow_sleep),
		.help	= "How many microseconds to sleep after being held"
			" back by the flow control mechanism",
		.parent	= "flow_id",
		.hide	= 1,
		.def	= "0",
		.category = FIO_OPT_C_IO,
		.group	= FIO_OPT_G_IO_FLOW,
	},
	{
		.name = NULL,
	},
};

static void add_to_lopt(struct option *lopt, struct fio_option *o,
			const char *name, int val)
{
	lopt->name = (char *) name;
	lopt->val = val;
	if (o->type == FIO_OPT_STR_SET)
		lopt->has_arg = no_argument;
	else
		lopt->has_arg = required_argument;
}

static void options_to_lopts(struct fio_option *opts,
			      struct option *long_options,
			      int i, int option_type)
{
	struct fio_option *o = &opts[0];
	while (o->name) {
		add_to_lopt(&long_options[i], o, o->name, option_type);
		if (o->alias) {
			i++;
			add_to_lopt(&long_options[i], o, o->alias, option_type);
		}

		i++;
		o++;
		assert(i < FIO_NR_OPTIONS);
	}
}

void fio_options_set_ioengine_opts(struct option *long_options,
				   struct thread_data *td)
{
	unsigned int i;

	i = 0;
	while (long_options[i].name) {
		if (long_options[i].val == FIO_GETOPT_IOENGINE) {
			memset(&long_options[i], 0, sizeof(*long_options));
			break;
		}
		i++;
	}

	/*
	 * Just clear out the prior ioengine options.
	 */
	if (!td || !td->eo)
		return;

	options_to_lopts(td->io_ops->options, long_options, i,
			 FIO_GETOPT_IOENGINE);
}

void fio_options_dup_and_init(struct option *long_options)
{
	unsigned int i;

	options_init(fio_options);

	i = 0;
	while (long_options[i].name)
		i++;

	options_to_lopts(fio_options, long_options, i, FIO_GETOPT_JOB);
}

struct fio_keyword {
	const char *word;
	const char *desc;
	char *replace;
};

static struct fio_keyword fio_keywords[] = {
	{
		.word	= "$pagesize",
		.desc	= "Page size in the system",
	},
	{
		.word	= "$mb_memory",
		.desc	= "Megabytes of memory online",
	},
	{
		.word	= "$ncpus",
		.desc	= "Number of CPUs online in the system",
	},
	{
		.word	= NULL,
	},
};

void fio_keywords_init(void)
{
	unsigned long long mb_memory;
	char buf[128];
	long l;

	sprintf(buf, "%lu", (unsigned long) page_size);
	fio_keywords[0].replace = strdup(buf);

	mb_memory = os_phys_mem() / (1024 * 1024);
	sprintf(buf, "%llu", mb_memory);
	fio_keywords[1].replace = strdup(buf);

	l = cpus_online();
	sprintf(buf, "%lu", l);
	fio_keywords[2].replace = strdup(buf);
}

#define BC_APP		"bc"

static char *bc_calc(char *str)
{
	char buf[128], *tmp;
	FILE *f;
	int ret;

	/*
	 * No math, just return string
	 */
	if ((!strchr(str, '+') && !strchr(str, '-') && !strchr(str, '*') &&
	     !strchr(str, '/')) || strchr(str, '\''))
		return str;

	/*
	 * Split option from value, we only need to calculate the value
	 */
	tmp = strchr(str, '=');
	if (!tmp)
		return str;

	tmp++;

	/*
	 * Prevent buffer overflows; such a case isn't reasonable anyway
	 */
	if (strlen(str) >= 128 || strlen(tmp) > 100)
		return str;

	sprintf(buf, "which %s > /dev/null", BC_APP);
	if (system(buf)) {
		log_err("fio: bc is needed for performing math\n");
		return NULL;
	}

	sprintf(buf, "echo '%s' | %s", tmp, BC_APP);
	f = popen(buf, "r");
	if (!f)
		return NULL;

	ret = fread(&buf[tmp - str], 1, 128 - (tmp - str), f);
	if (ret <= 0)
		return NULL;

	pclose(f);
	buf[(tmp - str) + ret - 1] = '\0';
	memcpy(buf, str, tmp - str);
	free(str);
	return strdup(buf);
}

/*
 * Return a copy of the input string with substrings of the form ${VARNAME}
 * substituted with the value of the environment variable VARNAME.  The
 * substitution always occurs, even if VARNAME is empty or the corresponding
 * environment variable undefined.
 */
static char *option_dup_subs(const char *opt)
{
	char out[OPT_LEN_MAX+1];
	char in[OPT_LEN_MAX+1];
	char *outptr = out;
	char *inptr = in;
	char *ch1, *ch2, *env;
	ssize_t nchr = OPT_LEN_MAX;
	size_t envlen;

	if (strlen(opt) + 1 > OPT_LEN_MAX) {
		log_err("OPT_LEN_MAX (%d) is too small\n", OPT_LEN_MAX);
		return NULL;
	}

	in[OPT_LEN_MAX] = '\0';
	strncpy(in, opt, OPT_LEN_MAX);

	while (*inptr && nchr > 0) {
		if (inptr[0] == '$' && inptr[1] == '{') {
			ch2 = strchr(inptr, '}');
			if (ch2 && inptr+1 < ch2) {
				ch1 = inptr+2;
				inptr = ch2+1;
				*ch2 = '\0';

				env = getenv(ch1);
				if (env) {
					envlen = strlen(env);
					if (envlen <= nchr) {
						memcpy(outptr, env, envlen);
						outptr += envlen;
						nchr -= envlen;
					}
				}

				continue;
			}
		}

		*outptr++ = *inptr++;
		--nchr;
	}

	*outptr = '\0';
	return strdup(out);
}

/*
 * Look for reserved variable names and replace them with real values
 */
static char *fio_keyword_replace(char *opt)
{
	char *s;
	int i;
	int docalc = 0;

	for (i = 0; fio_keywords[i].word != NULL; i++) {
		struct fio_keyword *kw = &fio_keywords[i];

		while ((s = strstr(opt, kw->word)) != NULL) {
			char *new = malloc(strlen(opt) + 1);
			char *o_org = opt;
			int olen = s - opt;
			int len;

			/*
			 * Copy part of the string before the keyword and
			 * sprintf() the replacement after it.
			 */
			memcpy(new, opt, olen);
			len = sprintf(new + olen, "%s", kw->replace);

			/*
			 * If there's more in the original string, copy that
			 * in too
			 */
			opt += strlen(kw->word) + olen;
			if (strlen(opt))
				memcpy(new + olen + len, opt, opt - o_org - 1);

			/*
			 * replace opt and free the old opt
			 */
			opt = new;
			free(o_org);

			docalc = 1;
		}
	}

	/*
	 * Check for potential math and invoke bc, if possible
	 */
	if (docalc)
		opt = bc_calc(opt);

	return opt;
}

static char **dup_and_sub_options(char **opts, int num_opts)
{
	int i;
	char **opts_copy = malloc(num_opts * sizeof(*opts));
	for (i = 0; i < num_opts; i++) {
		opts_copy[i] = option_dup_subs(opts[i]);
		if (!opts_copy[i])
			continue;
		opts_copy[i] = fio_keyword_replace(opts_copy[i]);
	}
	return opts_copy;
}

int fio_options_parse(struct thread_data *td, char **opts, int num_opts)
{
	int i, ret, unknown;
	char **opts_copy;

	sort_options(opts, fio_options, num_opts);
	opts_copy = dup_and_sub_options(opts, num_opts);

	for (ret = 0, i = 0, unknown = 0; i < num_opts; i++) {
		struct fio_option *o;
		int newret = parse_option(opts_copy[i], opts[i], fio_options,
						&o, td);

		if (opts_copy[i]) {
			if (newret && !o) {
				unknown++;
				continue;
			}
			free(opts_copy[i]);
			opts_copy[i] = NULL;
		}

		ret |= newret;
	}

	if (unknown) {
		ret |= ioengine_load(td);
		if (td->eo) {
			sort_options(opts_copy, td->io_ops->options, num_opts);
			opts = opts_copy;
		}
		for (i = 0; i < num_opts; i++) {
			struct fio_option *o = NULL;
			int newret = 1;
			if (!opts_copy[i])
				continue;

			if (td->eo)
				newret = parse_option(opts_copy[i], opts[i],
						      td->io_ops->options, &o,
						      td->eo);

			ret |= newret;
			if (!o)
				log_err("Bad option <%s>\n", opts[i]);

			free(opts_copy[i]);
			opts_copy[i] = NULL;
		}
	}

	free(opts_copy);
	return ret;
}

int fio_cmd_option_parse(struct thread_data *td, const char *opt, char *val)
{
	return parse_cmd_option(opt, val, fio_options, td);
}

int fio_cmd_ioengine_option_parse(struct thread_data *td, const char *opt,
				char *val)
{
	return parse_cmd_option(opt, val, td->io_ops->options, td);
}

void fio_fill_default_options(struct thread_data *td)
{
	fill_default_options(td, fio_options);
}

int fio_show_option_help(const char *opt)
{
	return show_cmd_help(fio_options, opt);
}

void options_mem_dupe(void *data, struct fio_option *options)
{
	struct fio_option *o;
	char **ptr;

	for (o = &options[0]; o->name; o++) {
		if (o->type != FIO_OPT_STR_STORE)
			continue;

		ptr = td_var(data, o->off1);
		if (*ptr)
			*ptr = strdup(*ptr);
	}
}

/*
 * dupe FIO_OPT_STR_STORE options
 */
void fio_options_mem_dupe(struct thread_data *td)
{
	options_mem_dupe(&td->o, fio_options);

	if (td->eo && td->io_ops) {
		void *oldeo = td->eo;

		td->eo = malloc(td->io_ops->option_struct_size);
		memcpy(td->eo, oldeo, td->io_ops->option_struct_size);
		options_mem_dupe(td->eo, td->io_ops->options);
	}
}

unsigned int fio_get_kb_base(void *data)
{
	struct thread_options *o = data;
	unsigned int kb_base = 0;

	if (o)
		kb_base = o->kb_base;
	if (!kb_base)
		kb_base = 1024;

	return kb_base;
}

int add_option(struct fio_option *o)
{
	struct fio_option *__o;
	int opt_index = 0;

	__o = fio_options;
	while (__o->name) {
		opt_index++;
		__o++;
	}

	memcpy(&fio_options[opt_index], o, sizeof(*o));
	return 0;
}

void invalidate_profile_options(const char *prof_name)
{
	struct fio_option *o;

	o = fio_options;
	while (o->name) {
		if (o->prof_name && !strcmp(o->prof_name, prof_name)) {
			o->type = FIO_OPT_INVALID;
			o->prof_name = NULL;
		}
		o++;
	}
}

void add_opt_posval(const char *optname, const char *ival, const char *help)
{
	struct fio_option *o;
	unsigned int i;

	o = find_option(fio_options, optname);
	if (!o)
		return;

	for (i = 0; i < PARSE_MAX_VP; i++) {
		if (o->posval[i].ival)
			continue;

		o->posval[i].ival = ival;
		o->posval[i].help = help;
		break;
	}
}

void del_opt_posval(const char *optname, const char *ival)
{
	struct fio_option *o;
	unsigned int i;

	o = find_option(fio_options, optname);
	if (!o)
		return;

	for (i = 0; i < PARSE_MAX_VP; i++) {
		if (!o->posval[i].ival)
			continue;
		if (strcmp(o->posval[i].ival, ival))
			continue;

		o->posval[i].ival = NULL;
		o->posval[i].help = NULL;
	}
}

void fio_options_free(struct thread_data *td)
{
	options_free(fio_options, td);
	if (td->eo && td->io_ops && td->io_ops->options) {
		options_free(td->io_ops->options, td->eo);
		free(td->eo);
		td->eo = NULL;
	}
}

struct fio_option *fio_option_find(const char *name)
{
	return find_option(fio_options, name);
}
<|MERGE_RESOLUTION|>--- conflicted
+++ resolved
@@ -341,20 +341,9 @@
 static int str_mem_cb(void *data, const char *mem)
 {
 	struct thread_data *td = data;
-	struct thread_options *o = &td->o;
-
-<<<<<<< HEAD
-	if (o->mem_type == MEM_MMAPHUGE || o->mem_type == MEM_MMAP) {
-		o->mmapfile = get_opt_postfix(mem);
-		if (o->mem_type == MEM_MMAPHUGE && !o->mmapfile) {
-			log_err("fio: mmaphuge:/path/to/file\n");
-			return 1;
-		}
-	}
-=======
+
 	if (td->o.mem_type == MEM_MMAPHUGE || td->o.mem_type == MEM_MMAP)
-		td->mmapfile = get_opt_postfix(mem);
->>>>>>> 798827c8
+		td->o.mmapfile = get_opt_postfix(mem);
 
 	return 0;
 }
@@ -2090,6 +2079,8 @@
 		.maxval	= 131072,
 		.def	= "1024",
 		.parent = "verify",
+		.category = FIO_OPT_C_IO,
+		.group	= FIO_OPT_G_VERIFY,
 	},
 	{
 		.name   = "verify_interval",
@@ -2202,6 +2193,8 @@
 		.name	= "experimental_verify",
 		.off1	= td_var_offset(experimental_verify),
 		.type	= FIO_OPT_BOOL,
+		.category = FIO_OPT_C_IO,
+		.group	= FIO_OPT_G_VERIFY,
 	},
 #ifdef FIO_HAVE_TRIM
 	{
